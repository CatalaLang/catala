(* This file is part of the Catala compiler, a specification language for tax and social benefits
   computation rules. Copyright (C) 2020 Inria, contributor: Denis Merigoux
   <denis.merigoux@inria.fr>

   Licensed under the Apache License, Version 2.0 (the "License"); you may not use this file except
   in compliance with the License. You may obtain a copy of the License at

   http://www.apache.org/licenses/LICENSE-2.0

   Unless required by applicable law or agreed to in writing, software distributed under the License
   is distributed on an "AS IS" BASIS, WITHOUT WARRANTIES OR CONDITIONS OF ANY KIND, either express
   or implied. See the License for the specific language governing permissions and limitations under
   the License. *)

module Cli = Utils.Cli
module Errors = Utils.Errors
module Pos = Utils.Pos

(** Entry function for the executable. Returns a negative number in case of error. *)
let driver (source_file : Pos.input_file) (debug : bool) (dcalc : bool) (unstyled : bool)
    (wrap_weaved_output : bool) (backend : string) (language : string option)
    (max_prec_digits : int option) (trace : bool) (ex_scope : string option)
    (output_file : string option) : int =
  try
    Cli.debug_flag := debug;
    Cli.style_flag := not unstyled;
    Cli.trace_flag := trace;
    Cli.debug_print "Reading files...";
    (match source_file with FileName _ -> () | Contents c -> Cli.contents := c);
    (match max_prec_digits with None -> () | Some i -> Cli.max_prec_digits := i);
    let language =
      match language with
      | Some l ->
          if l = "fr" then `Fr
          else if l = "en" then `En
          else if l = "non-verbose" then `NonVerbose
          else
            Errors.raise_error
              (Printf.sprintf "The selected language (%s) is not supported by Catala" l)
      | None -> `NonVerbose
    in
    Cli.locale_lang := Cli.to_backend_lang language;
    let backend =
      let backend = String.lowercase_ascii backend in
      if backend = "makefile" then Cli.Makefile
      else if backend = "latex" then Cli.Latex
      else if backend = "html" then Cli.Html
      else if backend = "interpret" then Cli.Run
      else if backend = "ocaml" then Cli.OCaml
      else
        Errors.raise_error
          (Printf.sprintf "The selected backend (%s) is not supported by Catala" backend)
    in
    let program = Surface.Parser_driver.parse_top_level_file source_file language in
    let program = Surface.Fill_positions.fill_pos_with_legislative_info program in
    match backend with
    | Cli.Makefile ->
        let backend_extensions_list = [ ".tex" ] in
        let source_file =
          match source_file with
          | FileName f -> f
          | Contents _ ->
              Errors.raise_error "The Makefile backend does not work if the input is not a file"
        in
        let output_file =
          match output_file with
          | Some f -> f
          | None -> Filename.remove_extension source_file ^ ".d"
        in
        let oc = open_out output_file in
        Printf.fprintf oc "%s:\\\n%s\n%s:"
          (String.concat "\\\n"
             ( output_file
             :: List.map
                  (fun ext -> Filename.remove_extension source_file ^ ext)
                  backend_extensions_list ))
          (String.concat "\\\n" program.program_source_files)
          (String.concat "\\\n" program.program_source_files);
        0
    | Cli.Latex | Cli.Html ->
        let language : Cli.backend_lang = Cli.to_backend_lang language in
        let source_file =
          match source_file with
          | FileName f -> f
          | Contents _ ->
              Errors.raise_error
                "The literate programming backends do not work if the input is not a file"
        in
        Cli.debug_print
          (Printf.sprintf "Weaving literate program into %s"
             ( match backend with
             | Cli.Latex -> "LaTeX"
             | Cli.Html -> "HTML"
             | _ -> assert false (* should not happen *) ));
        let output_file =
          match output_file with
          | Some f -> f
          | None -> (
              Filename.remove_extension source_file
              ^
              match backend with Cli.Latex -> ".tex" | Cli.Html -> ".html" | _ -> assert false
              (* should not happen *) )
        in
        let oc = open_out output_file in
        let weave_output =
          match backend with
          | Cli.Latex -> Literate.Latex.ast_to_latex language
          | Cli.Html -> Literate.Html.ast_to_html language
          | _ -> assert false
          (* should not happen *)
        in
        Cli.debug_print (Printf.sprintf "Writing to %s" output_file);
        let fmt = Format.formatter_of_out_channel oc in
        if wrap_weaved_output then
          match backend with
          | Cli.Latex ->
              Literate.Latex.wrap_latex program.Surface.Ast.program_source_files language fmt
                (fun fmt -> weave_output fmt program)
          | Cli.Html ->
              Literate.Html.wrap_html program.Surface.Ast.program_source_files language fmt
                (fun fmt -> weave_output fmt program)
          | _ -> assert false (* should not happen *)
        else weave_output fmt program;
        close_out oc;
        0
    | Cli.Run | Cli.OCaml -> (
        Cli.debug_print "Name resolution...";
        let ctxt = Surface.Name_resolution.form_context program in
        let scope_uid =
          match (ex_scope, backend) with
          | None, Cli.Run -> Errors.raise_error "No scope was provided for execution."
          | None, _ -> snd (Desugared.Ast.IdentMap.choose ctxt.scope_idmap)
          | Some name, _ -> (
              match Desugared.Ast.IdentMap.find_opt name ctxt.scope_idmap with
              | None ->
                  Errors.raise_error
                    (Printf.sprintf "There is no scope \"%s\" inside the program." name)
              | Some uid -> uid )
        in
        Cli.debug_print "Desugaring...";
        let prgm = Surface.Desugaring.desugar_program ctxt program in
        Cli.debug_print "Collecting rules...";
        let prgm = Desugared.Desugared_to_scope.translate_program prgm in
        Cli.debug_print "Translating to default calculus...";
        let prgm, prgm_expr, type_ordering =
          Scopelang.Scope_to_dcalc.translate_program prgm scope_uid
        in
<<<<<<< HEAD
        (* Cli.debug_print (Format.asprintf "Output program:@\n%a" (Dcalc.Print.format_expr
              prgm.decl_ctx) prgm_expr); *)
=======
        if dcalc then begin
          Format.printf "%a\n"
            (Dcalc.Print.format_expr prgm.decl_ctx)
            (let _, _, e = List.find (fun (name, _, _) -> name = scope_uid) prgm.scopes in
             e);
          exit 0
        end;
>>>>>>> 7edc3aa7
        Cli.debug_print "Typechecking...";
        let _typ = Dcalc.Typing.infer_type prgm.decl_ctx prgm_expr in
        (* Cli.debug_print (Format.asprintf "Typechecking results :@\n%a" Dcalc.Print.format_typ
           typ); *)
        match backend with
        | Cli.Run ->
            Cli.debug_print "Starting interpretation...";
            let results = Dcalc.Interpreter.interpret_program prgm.decl_ctx prgm_expr in
            let out_regex = Re.Pcre.regexp "\\_out$" in
            let results =
              List.map
                (fun ((v1, v1_pos), e1) ->
                  let v1 = Re.Pcre.substitute ~rex:out_regex ~subst:(fun _ -> "") v1 in
                  ((v1, v1_pos), e1))
                results
            in
            let results =
              List.sort (fun ((v1, _), _) ((v2, _), _) -> String.compare v1 v2) results
            in
            Cli.debug_print "End of interpretation";
            Cli.result_print
              (Format.asprintf "Computation successful!%s"
                 (if List.length results > 0 then " Results:" else ""));
            List.iter
              (fun ((var, _), result) ->
                Cli.result_print
                  (Format.asprintf "@[<hov 2>%s@ =@ %a@]" var
                     (Dcalc.Print.format_expr prgm.decl_ctx)
                     result))
              results;
            0
        | Cli.OCaml ->
            Cli.debug_print "Compiling program into OCaml...";
            let prgm = Lcalc.Compile_with_exceptions.translate_program prgm in
            let source_file =
              match source_file with
              | FileName f -> f
              | Contents _ ->
                  Errors.raise_error "The OCaml backend does not work if the input is not a file"
            in
            let output_file =
              match output_file with
              | Some f -> f
              | None -> Filename.remove_extension source_file ^ ".ml"
            in
            Cli.debug_print (Printf.sprintf "Writing to %s..." output_file);
            let oc = open_out output_file in
            let fmt = Format.formatter_of_out_channel oc in
            Lcalc.To_ocaml.format_program fmt prgm type_ordering;
            close_out oc;
            0
        | _ -> assert false
        (* should not happen *) )
  with Errors.StructuredError (msg, pos) ->
    Cli.error_print (Errors.print_structured_error msg pos);
    -1

let main () =
  let return_code = Cmdliner.Term.eval (Cli.catala_t (fun f -> driver (FileName f)), Cli.info) in
  match return_code with
  | `Ok 0 -> Cmdliner.Term.exit (`Ok 0)
  | _ -> Cmdliner.Term.exit (`Error `Term)<|MERGE_RESOLUTION|>--- conflicted
+++ resolved
@@ -145,10 +145,6 @@
         let prgm, prgm_expr, type_ordering =
           Scopelang.Scope_to_dcalc.translate_program prgm scope_uid
         in
-<<<<<<< HEAD
-        (* Cli.debug_print (Format.asprintf "Output program:@\n%a" (Dcalc.Print.format_expr
-              prgm.decl_ctx) prgm_expr); *)
-=======
         if dcalc then begin
           Format.printf "%a\n"
             (Dcalc.Print.format_expr prgm.decl_ctx)
@@ -156,7 +152,6 @@
              e);
           exit 0
         end;
->>>>>>> 7edc3aa7
         Cli.debug_print "Typechecking...";
         let _typ = Dcalc.Typing.infer_type prgm.decl_ctx prgm_expr in
         (* Cli.debug_print (Format.asprintf "Typechecking results :@\n%a" Dcalc.Print.format_typ
