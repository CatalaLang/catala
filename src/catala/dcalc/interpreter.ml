--- conflicted
+++ resolved
@@ -32,20 +32,6 @@
        [ (Ast.TLit Ast.TUnit, Pos.no_pos) ]
        Pos.no_pos)
 
-<<<<<<< HEAD
-=======
-let rec type_eq (t1 : A.typ Pos.marked) (t2 : A.typ Pos.marked) : bool =
-  match (Pos.unmark t1, Pos.unmark t2) with
-  | A.TLit tl1, A.TLit tl2 -> tl1 = tl2
-  | A.TTuple (ts1, s1), A.TTuple (ts2, s2) -> (
-      try s1 == s2 && List.for_all2 type_eq ts1 ts2 with Invalid_argument _ -> false)
-  | A.TEnum (ts1, e1), A.TEnum (ts2, e2) -> (
-      try e1 == e2 && List.for_all2 type_eq ts1 ts2 with Invalid_argument _ -> false)
-  | A.TArray t1, A.TArray t2 -> type_eq t1 t2
-  | A.TArrow (t11, t12), A.TArrow (t21, t22) -> type_eq t11 t12 && type_eq t21 t22
-  | _, _ -> false
-
->>>>>>> ceed5c06
 let log_indent = ref 0
 
 (** {1 Evaluation} *)
@@ -53,7 +39,7 @@
 let rec evaluate_operator (ctx : Ast.decl_ctx) (op : A.operator Pos.marked)
     (args : A.expr Pos.marked list) : A.expr Pos.marked =
   Pos.same_pos_as
-    (match (Pos.unmark op, List.map Pos.unmark args) with
+    ( match (Pos.unmark op, List.map Pos.unmark args) with
     | A.Ternop A.Fold, [ _f; _init; EArray es ] ->
         Pos.unmark
           (List.fold_left
@@ -84,7 +70,7 @@
             [
               (Some "The division operator:", Pos.get_position op);
               (Some "The null denominator:", Pos.get_position (List.nth args 2));
-            ])
+            ] )
     | A.Binop (A.Add KMoney), [ ELit (LMoney i1); ELit (LMoney i2) ] ->
         A.ELit (LMoney Runtime.(i1 +$ i2))
     | A.Binop (A.Sub KMoney), [ ELit (LMoney i1); ELit (LMoney i2) ] ->
@@ -98,7 +84,7 @@
             [
               (Some "The division operator:", Pos.get_position op);
               (Some "The null denominator:", Pos.get_position (List.nth args 2));
-            ])
+            ] )
     | A.Binop (A.Add KDuration), [ ELit (LDuration i1); ELit (LDuration i2) ] ->
         A.ELit (LDuration Runtime.(i1 +^ i2))
     | A.Binop (A.Sub KDuration), [ ELit (LDuration i1); ELit (LDuration i2) ] ->
@@ -130,7 +116,7 @@
             "Cannot compare together durations that cannot be converted to a precise number of days"
             [
               (None, Pos.get_position (List.nth args 0)); (None, Pos.get_position (List.nth args 1));
-            ])
+            ] )
     | A.Binop (A.Lte KDuration), [ ELit (LDuration i1); ELit (LDuration i2) ] -> (
         try A.ELit (LBool Runtime.(i1 <=^ i2))
         with _ ->
@@ -138,7 +124,7 @@
             "Cannot compare together durations that cannot be converted to a precise number of days"
             [
               (None, Pos.get_position (List.nth args 0)); (None, Pos.get_position (List.nth args 1));
-            ])
+            ] )
     | A.Binop (A.Gt KDuration), [ ELit (LDuration i1); ELit (LDuration i2) ] -> (
         try A.ELit (LBool Runtime.(i1 >^ i2))
         with _ ->
@@ -146,7 +132,7 @@
             "Cannot compare together durations that cannot be converted to a precise number of days"
             [
               (None, Pos.get_position (List.nth args 0)); (None, Pos.get_position (List.nth args 1));
-            ])
+            ] )
     | A.Binop (A.Gte KDuration), [ ELit (LDuration i1); ELit (LDuration i2) ] -> (
         try A.ELit (LBool Runtime.(i1 >=^ i2))
         with _ ->
@@ -154,7 +140,7 @@
             "Cannot compare together durations that cannot be converted to a precise number of days"
             [
               (None, Pos.get_position (List.nth args 0)); (None, Pos.get_position (List.nth args 1));
-            ])
+            ] )
     | A.Binop (A.Lt KDate), [ ELit (LDate i1); ELit (LDate i2) ] ->
         A.ELit (LBool Runtime.(i1 <@ i2))
     | A.Binop (A.Lte KDate), [ ELit (LDate i1); ELit (LDate i2) ] ->
@@ -174,19 +160,18 @@
     | A.Binop A.Eq, [ EArray es1; EArray es2 ] ->
         A.ELit
           (LBool
-             (try
-                List.for_all2
-                  (fun e1 e2 ->
-                    match Pos.unmark (evaluate_operator ctx op [ e1; e2 ]) with
-                    | A.ELit (LBool b) -> b
-                    | _ -> assert false
-                    (* should not happen *))
-                  es1 es2
-              with Invalid_argument _ -> false))
+             ( try
+                 List.for_all2
+                   (fun e1 e2 ->
+                     match Pos.unmark (evaluate_operator ctx op [ e1; e2 ]) with
+                     | A.ELit (LBool b) -> b
+                     | _ -> assert false
+                     (* should not happen *))
+                   es1 es2
+               with Invalid_argument _ -> false ))
     | A.Binop A.Eq, [ ETuple (es1, s1); ETuple (es2, s2) ] ->
         A.ELit
           (LBool
-<<<<<<< HEAD
              ( try
                  s1 = s2
                  && List.for_all2
@@ -208,34 +193,11 @@
                  | _ -> assert false
                  (* should not happen *)
                with Invalid_argument _ -> false ))
-=======
-             (try
-                s1 = s2
-                && List.for_all2
-                     (fun e1 e2 ->
-                       match Pos.unmark (evaluate_operator ctx op [ e1; e2 ]) with
-                       | A.ELit (LBool b) -> b
-                       | _ -> assert false
-                       (* should not happen *))
-                     es1 es2
-              with Invalid_argument _ -> false))
-    | A.Binop A.Eq, [ EInj (e1, i1, en1, ts1); EInj (e2, i2, en2, ts2) ] ->
-        A.ELit
-          (LBool
-             (try
-                en1 = en2 && List.for_all2 type_eq ts1 ts2 && i1 = i2
-                &&
-                match Pos.unmark (evaluate_operator ctx op [ e1; e2 ]) with
-                | A.ELit (LBool b) -> b
-                | _ -> assert false
-                (* should not happen *)
-              with Invalid_argument _ -> false))
->>>>>>> ceed5c06
     | A.Binop A.Eq, [ _; _ ] -> A.ELit (LBool false) (* comparing anything else return false *)
     | A.Binop A.Neq, [ _; _ ] -> (
         match Pos.unmark (evaluate_operator ctx (Pos.same_pos_as (A.Binop A.Eq) op) args) with
         | A.ELit (A.LBool b) -> A.ELit (A.LBool (not b))
-        | _ -> assert false (*should not happen *))
+        | _ -> assert false (*should not happen *) )
     | A.Binop A.Map, [ _; A.EArray es ] ->
         A.EArray
           (List.map
@@ -279,7 +241,7 @@
               Cli.log_print
                 (Format.asprintf "%*s%a %a: %s" (!log_indent * 2) "" Print.format_log_entry entry
                    Print.format_uid_list infos
-                   (match e' with
+                   ( match e' with
                    | Ast.EAbs _ -> Cli.print_with_style [ ANSITerminal.green ] "<function>"
                    | _ ->
                        let expr_str =
@@ -290,7 +252,7 @@
                            ~subst:(fun _ -> " ")
                            expr_str
                        in
-                       Cli.print_with_style [ ANSITerminal.green ] "%s" expr_str))
+                       Cli.print_with_style [ ANSITerminal.green ] "%s" expr_str ))
           | PosRecordIfTrueBool -> (
               let pos = Pos.get_position op in
               match (pos <> Pos.no_pos, e') with
@@ -301,7 +263,7 @@
                        (Cli.print_with_style [ ANSITerminal.green ] "Definition applied")
                        (Cli.add_prefix_to_each_line (Pos.retrieve_loc_text pos) (fun _ ->
                             Format.asprintf "%*s" (!log_indent * 2) "")))
-              | _ -> ())
+              | _ -> () )
           | BeginCall ->
               Cli.log_print
                 (Format.asprintf "%*s%a %a" (!log_indent * 2) "" Print.format_log_entry entry
@@ -311,20 +273,20 @@
               log_indent := !log_indent - 1;
               Cli.log_print
                 (Format.asprintf "%*s%a %a" (!log_indent * 2) "" Print.format_log_entry entry
-                   Print.format_uid_list infos))
+                   Print.format_uid_list infos) )
         else ();
         e'
     | A.Unop _, [ ELit LEmptyError ] -> A.ELit LEmptyError
     | _ ->
         Errors.raise_multispanned_error
           "Operator applied to the wrong arguments\n(should nothappen if the term was well-typed)"
-          ([ (Some "Operator:", Pos.get_position op) ]
+          ( [ (Some "Operator:", Pos.get_position op) ]
           @ List.mapi
               (fun i arg ->
                 ( Some
                     (Format.asprintf "Argument n°%d, value %a" (i + 1) (Print.format_expr ctx) arg),
                   Pos.get_position arg ))
-              args))
+              args ) )
     op
 
 and evaluate_expr (ctx : Ast.decl_ctx) (e : A.expr Pos.marked) : A.expr Pos.marked =
@@ -352,21 +314,21 @@
           Errors.raise_spanned_error
             "function has not been reduced to a lambda at evaluation (should not happen if the \
              term was well-typed"
-            (Pos.get_position e))
+            (Pos.get_position e) )
   | EAbs _ | ELit _ | EOp _ -> e (* thse are values *)
   | ETuple (es, s) -> Pos.same_pos_as (A.ETuple (List.map (evaluate_expr ctx) es, s)) e
   | ETupleAccess (e1, n, s, _) -> (
       let e1 = evaluate_expr ctx e1 in
       match Pos.unmark e1 with
       | ETuple (es, s') -> (
-          (match (s, s') with
+          ( match (s, s') with
           | None, None -> ()
           | Some s, Some s' when s = s' -> ()
           | _ ->
               Errors.raise_multispanned_error
                 "Error during tuple access: not the same structs (should not happen if the term \
                  was well-typed)"
-                [ (None, Pos.get_position e); (None, Pos.get_position e1) ]);
+                [ (None, Pos.get_position e); (None, Pos.get_position e1) ] );
           match List.nth_opt es n with
           | Some e' -> e'
           | None ->
@@ -375,14 +337,14 @@
                    "The tuple has %d components but the %i-th element was requested (should not \
                     happen if the term was well-type)"
                    (List.length es) n)
-                (Pos.get_position e1))
+                (Pos.get_position e1) )
       | _ ->
           Errors.raise_spanned_error
             (Format.asprintf
                "The expression %a should be a tuple with %d components but is not (should not \
                 happen if the term was well-typed)"
                (Print.format_expr ctx) e n)
-            (Pos.get_position e1))
+            (Pos.get_position e1) )
   | EInj (e1, n, en, ts) ->
       let e1' = evaluate_expr ctx e1 in
       Pos.same_pos_as (A.EInj (e1', n, en, ts)) e
@@ -410,7 +372,7 @@
           Errors.raise_spanned_error
             "Expected a term having a sum type as an argument to a match (should not happend if \
              the term was well-typed"
-            (Pos.get_position e1))
+            (Pos.get_position e1) )
   | EDefault (exceptions, just, cons) -> (
       let exceptions_orig = exceptions in
       let exceptions = List.map (evaluate_expr ctx) exceptions in
@@ -426,7 +388,7 @@
               Errors.raise_spanned_error
                 "Default justification has not been reduced to a boolean at evaluation (should not \
                  happen if the term was well-typed"
-                (Pos.get_position e))
+                (Pos.get_position e) )
       | 1 -> List.find (fun sub -> not (is_empty_error sub)) exceptions
       | _ ->
           Errors.raise_multispanned_error
@@ -435,7 +397,7 @@
                (fun (_, except) -> (Some "This justification is true:", Pos.get_position except))
                (List.filter
                   (fun (sub, _) -> not (is_empty_error sub))
-                  (List.map2 (fun x y -> (x, y)) exceptions exceptions_orig))))
+                  (List.map2 (fun x y -> (x, y)) exceptions exceptions_orig))) )
   | EIfThenElse (cond, et, ef) -> (
       match Pos.unmark (evaluate_expr ctx cond) with
       | ELit (LBool true) -> evaluate_expr ctx et
@@ -444,7 +406,7 @@
           Errors.raise_spanned_error
             "Expected a boolean literal for the result of this condition (should not happen if the \
              term was well-typed)"
-            (Pos.get_position cond))
+            (Pos.get_position cond) )
   | EArray es -> Pos.same_pos_as (A.EArray (List.map (evaluate_expr ctx) es)) e
   | EAssert e' -> (
       match Pos.unmark (evaluate_expr ctx e') with
@@ -457,12 +419,13 @@
                    Print.format_binop (op, pos_op) (Print.format_expr ctx) e2)
                 (Pos.get_position e')
           | _ ->
-              Errors.raise_spanned_error (Format.asprintf "Assertion failed") (Pos.get_position e'))
+              Errors.raise_spanned_error (Format.asprintf "Assertion failed") (Pos.get_position e')
+          )
       | _ ->
           Errors.raise_spanned_error
             "Expected a boolean literal for the result of this assertion (should not happen if the \
              term was well-typed)"
-            (Pos.get_position e'))
+            (Pos.get_position e') )
 
 (** {1 API} *)
 
@@ -486,7 +449,7 @@
           Errors.raise_spanned_error
             "The interpretation of a program should always yield a struct corresponding to the \
              scope variables"
-            (Pos.get_position e))
+            (Pos.get_position e) )
   | _ ->
       Errors.raise_spanned_error
         "The interpreter can only interpret terms starting with functions having thunked arguments"
