(* This file is part of the Catala compiler, a specification language for tax and social benefits
   computation rules. Copyright (C) 2020 Inria, contributors: Denis Merigoux
   <denis.merigoux@inria.fr>, Emile Rolley <emile.rolley@tuta.io>

   Licensed under the Apache License, Version 2.0 (the "License"); you may not use this file except
   in compliance with the License. You may obtain a copy of the License at

   http://www.apache.org/licenses/LICENSE-2.0

   Unless required by applicable law or agreed to in writing, software distributed under the License
   is distributed on an "AS IS" BASIS, WITHOUT WARRANTIES OR CONDITIONS OF ANY KIND, either express
   or implied. See the License for the specific language governing permissions and limitations under
   the License. *)

type backend_lang = En | Fr | Pl

(** {2 Configuration globals} *)

val source_files : string list ref
(** Source files to be compiled *)

val locale_lang : backend_lang ref

val contents : string ref

val debug_flag : bool ref

val style_flag : bool ref
(** Styles the terminal output *)

val optimize_flag : bool ref

val max_prec_digits : int ref
(** Max number of digits to show for decimal results *)

val trace_flag : bool ref

(** {2 CLI terms} *)

val file : string Cmdliner.Term.t

val debug : bool Cmdliner.Term.t

val unstyled : bool Cmdliner.Term.t

val trace_opt : bool Cmdliner.Term.t

val wrap_weaved_output : bool Cmdliner.Term.t

val backend : string Cmdliner.Term.t

<<<<<<< HEAD
type backend_option = Latex | Makefile | Html | Run | OCaml | Python | Dcalc | Scopelang | Proof
=======
type backend_option = Latex | Makefile | Html | Interpret | OCaml | Python | Dcalc | Scopelang
>>>>>>> d48f0e44

val language : string option Cmdliner.Term.t

val max_prec_digits_opt : int option Cmdliner.Term.t

val ex_scope : string option Cmdliner.Term.t

val output : string option Cmdliner.Term.t

val catala_t :
  (string ->
  bool ->
  bool ->
  bool ->
  string ->
  string option ->
  int option ->
  bool ->
  bool ->
  string option ->
  string option ->
  'a) ->
  'a Cmdliner.Term.t
(** Main entry point:
    [catala_t file debug unstyled wrap_weaved_output backend language max_prec_digits_opt trace_opt optimize
    ex_scope output] *)

val version : string

val info : Cmdliner.Term.info

(**{1 Terminal formatting}*)

(**{2 Markers}*)

val print_with_style : ANSITerminal.style list -> ('a, unit, string) format -> 'a

val format_with_style : ANSITerminal.style list -> Format.formatter -> string -> unit

val debug_marker : unit -> string

val error_marker : unit -> string

val warning_marker : unit -> string

val result_marker : unit -> string

val log_marker : unit -> string

(**{2 Printers}*)

(** All the printers below print their argument after the correct marker *)

val concat_with_line_depending_prefix_and_suffix :
  (int -> string) -> (int -> string) -> string list -> string

val add_prefix_to_each_line : string -> (int -> string) -> string
(** The int argument of the prefix corresponds to the line number, starting at 0 *)

val debug_print : string -> unit

val error_print : string -> unit

val warning_print : string -> unit

val result_print : string -> unit

val log_print : string -> unit<|MERGE_RESOLUTION|>--- conflicted
+++ resolved
@@ -49,11 +49,16 @@
 
 val backend : string Cmdliner.Term.t
 
-<<<<<<< HEAD
-type backend_option = Latex | Makefile | Html | Run | OCaml | Python | Dcalc | Scopelang | Proof
-=======
-type backend_option = Latex | Makefile | Html | Interpret | OCaml | Python | Dcalc | Scopelang
->>>>>>> d48f0e44
+type backend_option =
+  | Latex
+  | Makefile
+  | Html
+  | Interpret
+  | OCaml
+  | Python
+  | Dcalc
+  | Scopelang
+  | Proof
 
 val language : string option Cmdliner.Term.t
 
