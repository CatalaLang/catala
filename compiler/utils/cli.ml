(* This file is part of the Catala compiler, a specification language for tax
   and social benefits computation rules. Copyright (C) 2020 Inria,
   contributors: Denis Merigoux <denis.merigoux@inria.fr>, Emile Rolley
   <emile.rolley@tuta.io>

   Licensed under the Apache License, Version 2.0 (the "License"); you may not
   use this file except in compliance with the License. You may obtain a copy of
   the License at

   http://www.apache.org/licenses/LICENSE-2.0

   Unless required by applicable law or agreed to in writing, software
   distributed under the License is distributed on an "AS IS" BASIS, WITHOUT
   WARRANTIES OR CONDITIONS OF ANY KIND, either express or implied. See the
   License for the specific language governing permissions and limitations under
   the License. *)

type backend_lang = En | Fr | Pl

type backend_option =
  | Dcalc
  | Html
  | Interpret
  | Latex
  | Lcalc
  | Makefile
  | OCaml
  | Proof
  | Python
  | Scalc
  | Scopelang
  | Typecheck

let catala_backend_option_to_string = function
  | Dcalc -> "Dcalc"
  | Html -> "Html"
  | Interpret -> "Interpret"
  | Latex -> "Latex"
  | Lcalc -> "Lcalc"
  | Makefile -> "Makefile"
  | OCaml -> "OCaml"
  | Proof -> "Proof"
  | Python -> "Python"
  | Scalc -> "Scalc"
  | Scopelang -> "Scopelang"
  | Typecheck -> "Typecheck"

let catala_backend_option_of_string backend =
  match String.lowercase_ascii backend with
  | "dcalc" -> Some Dcalc
  | "html" -> Some Html
  | "interpret" -> Some Interpret
  | "latex" -> Some Latex
  | "lcalc" -> Some Lcalc
  | "makefile" -> Some Makefile
  | "ocaml" -> Some OCaml
  | "proof" -> Some Proof
  | "python" -> Some Python
  | "scalc" -> Some Scalc
  | "scopelang" -> Some Scopelang
  | "typecheck" -> Some Typecheck
  | _ -> None

(** Source files to be compiled *)
let source_files : string list ref = ref []

let locale_lang : backend_lang ref = ref En
let contents : string ref = ref ""

(** Prints debug information *)
let debug_flag = ref false

(* Styles the terminal output *)
let style_flag = ref true

(* Max number of digits to show for decimal results *)
let max_prec_digits = ref 20
let trace_flag = ref false
let optimize_flag = ref false
let disable_counterexamples = ref false
let avoid_exceptions_flag = ref false

open Cmdliner

let file =
  Arg.(
    required
    & pos 1 (some file) None
    & info [] ~docv:"FILE" ~doc:"Catala master file to be compiled.")

let debug =
  Arg.(value & flag & info ["debug"; "d"] ~doc:"Prints debug information.")

let unstyled =
  Arg.(
    value & flag
    & info ["unstyled"; "u"]
        ~doc:"Removes styling (colors, etc.) from terminal output.")

let optimize =
  Arg.(value & flag & info ["optimize"; "O"] ~doc:"Run compiler optimizations.")

let trace_opt =
  Arg.(
    value & flag
    & info ["trace"; "t"]
        ~doc:
          "Displays a trace of the interpreter's computation or generates \
           logging instructions in translate programs.")

let avoid_exceptions =
  Arg.(
    value & flag
    & info ["avoid_exceptions"]
        ~doc:"Compiles the default calculus without exceptions")

let closure_conversion =
  Arg.(
    value & flag
    & info ["closure_conversion"]
        ~doc:"Performs closure conversion on the lambda calculus")

let wrap_weaved_output =
  Arg.(
    value & flag
    & info ["wrap"; "w"]
        ~doc:"Wraps literate programming output with a minimal preamble.")

let backend =
  Arg.(
    required
    & pos 0 (some string) None
    & info [] ~docv:"COMMAND"
        ~doc:
          "Backend selection (see the list of commands for available options).")

let language =
  Arg.(
    value
    & opt (some string) None
    & info ["l"; "language"] ~docv:"LANG"
        ~doc:"Input language among: en, fr, pl.")

let max_prec_digits_opt =
  Arg.(
    value
    & opt (some int) None
    & info
        ["p"; "max_digits_printed"]
        ~docv:"DIGITS"
        ~doc:
          "Maximum number of significant digits printed for decimal results \
           (default 20).")

let disable_counterexamples_opt =
  Arg.(
    value & flag
    & info
        ["disable_counterexamples"]
        ~doc:
          "Disables the search for counterexamples in proof mode. Useful when \
           you want a deterministic output from the Catala compiler, since \
           provers can have some randomness in them.")

let ex_scope =
  Arg.(
    value
    & opt (some string) None
    & info ["s"; "scope"] ~docv:"SCOPE" ~doc:"Scope to be focused on.")

let output =
  Arg.(
    value
    & opt (some string) None
    & info ["output"; "o"] ~docv:"OUTPUT"
        ~doc:
          "$(i, OUTPUT) is the file that will contain the output of the \
           compiler. Defaults to $(i,FILE).$(i,EXT) where $(i,EXT) depends on \
           the chosen backend.")

type options = {
  debug : bool;
  unstyled : bool;
  wrap_weaved_output : bool;
  avoid_exceptions : bool;
  backend : string;
  language : string option;
  max_prec_digits : int option;
  trace : bool;
  disable_counterexamples : bool;
  optimize : bool;
  ex_scope : string option;
  output_file : string option;
  closure_conversion : bool;
}

let options =
  let make
      debug
      unstyled
      wrap_weaved_output
      avoid_exceptions
      closure_conversion
      backend
      language
      max_prec_digits
      trace
      disable_counterexamples
      optimize
      ex_scope
      output_file : options =
    {
      debug;
      unstyled;
      wrap_weaved_output;
      avoid_exceptions;
      backend;
      language;
      max_prec_digits;
      trace;
      disable_counterexamples;
      optimize;
      ex_scope;
      output_file;
      closure_conversion;
    }
  in
  Term.(
    const make $ debug $ unstyled $ wrap_weaved_output $ avoid_exceptions
    $ closure_conversion $ backend $ language $ max_prec_digits_opt $ trace_opt
    $ disable_counterexamples_opt $ optimize $ ex_scope $ output)

let catala_t f = Term.(const f $ file $ options)

let set_option_globals options : unit =
  debug_flag := options.debug;
  style_flag := not options.unstyled;
  trace_flag := options.trace;
  optimize_flag := options.optimize;
  disable_counterexamples := options.disable_counterexamples;
  avoid_exceptions_flag := options.avoid_exceptions

let version = "0.6.0"

let info =
  let doc =
    "Compiler for Catala, a specification language for tax and social benefits \
     computation rules."
  in
  let man =
    [
      `S Manpage.s_description;
      `P
        "Catala is a domain-specific language for deriving \
         faithful-by-construction algorithms from legislative texts.";
      `S Manpage.s_commands;
      `I
        ( "$(b,Intepret)",
          "Runs the interpreter on the Catala program, executing the scope \
           specified by the $(b,-s) option assuming no additional external \
           inputs." );
      `I
        ( "$(b,Typecheck)",
          "Parses and typechecks a Catala program, without interpreting it." );
      `I
        ( "$(b,Proof)",
          "Generates and proves verification conditions about the well-behaved \
           execution of the Catala program." );
      `I ("$(b,OCaml)", "Generates an OCaml translation of the Catala program.");
      `I ("$(b,Python)", "Generates a Python translation of the Catala program.");
      `I
        ( "$(b,LaTeX)",
          "Weaves a LaTeX literate programming output of the Catala program." );
      `I
        ( "$(b,HTML)",
          "Weaves an HTML literate programming output of the Catala program." );
      `I
        ( "$(b,Makefile)",
          "Generates a Makefile-compatible list of the file dependencies of a \
           Catala program." );
      `I
        ( "$(b,Scopelang)",
          "Prints a debugging verbatim of the scope language intermediate \
           representation of the Catala program. Use the $(b,-s) option to \
           restrict the output to a particular scope." );
      `I
        ( "$(b,Dcalc)",
          "Prints a debugging verbatim of the default calculus intermediate \
           representation of the Catala program. Use the $(b,-s) option to \
           restrict the output to a particular scope." );
      `I
        ( "$(b,Lcalc)",
          "Prints a debugging verbatim of the lambda calculus intermediate \
           representation of the Catala program. Use the $(b,-s) option to \
           restrict the output to a particular scope." );
      `I
        ( "$(b,Scalc)",
          "Prints a debugging verbatim of the statement calculus intermediate \
           representation of the Catala program. Use the $(b,-s) option to \
           restrict the output to a particular scope." );
      `S Manpage.s_authors;
      `P "The authors are listed by alphabetical order.";
      `P "Nicolas Chataing <nicolas.chataing@ens.fr>";
      `P "Alain Delaët-Tixeuil <alain.delaet--tixeuil@inria.fr>";
      `P "Aymeric Fromherz <aymeric.fromherz@inria.fr>";
      `P "Louis Gesbert <louis.gesbert@ocamlpro.com>";
      `P "Denis Merigoux <denis.merigoux@inria.fr>";
      `P "Emile Rolley <erolley@tutamail.com>";
      `S Manpage.s_examples;
      `Pre "catala Interpret -s Foo file.catala_en";
      `Pre "catala Ocaml -o target/file.ml file.catala_en";
      `S Manpage.s_bugs;
      `P
        "Please file bug reports at https://github.com/CatalaLang/catala/issues";
    ]
  in
<<<<<<< HEAD
  let exits = Term.default_exits @ [Term.exit_info ~doc:"on error." 1] in
  Term.info "catala" ~version ~doc ~exits ~man
=======
  let exits = Cmd.Exit.defaults @ [Cmd.Exit.info ~doc:"on error." 1] in
  Cmd.info "catala" ~version ~doc ~exits ~man
>>>>>>> 2c127cbb

(**{1 Terminal formatting}*)

(**{2 Markers}*)

let time : float ref = ref (Unix.gettimeofday ())

let with_style
    (styles : ANSITerminal.style list)
    (str : ('a, unit, string) format) =
  if !style_flag then ANSITerminal.sprintf styles str else Printf.sprintf str

let format_with_style (styles : ANSITerminal.style list) fmt (str : string) =
  if !style_flag then
    Format.pp_print_as fmt (String.length str)
      (ANSITerminal.sprintf styles "%s" str)
  else Format.pp_print_string fmt str

let time_marker () =
  let new_time = Unix.gettimeofday () in
  let old_time = !time in
  time := new_time;
  let delta = (new_time -. old_time) *. 1000. in
  if delta > 50. then
    Printf.printf "%s"
      (with_style
         [ANSITerminal.Bold; ANSITerminal.black]
         "[TIME] %.0f ms\n" delta)

(** Prints [\[DEBUG\]] in purple on the terminal standard output *)
let debug_marker () =
  time_marker ();
  with_style [ANSITerminal.Bold; ANSITerminal.magenta] "[DEBUG] "

(** Prints [\[ERROR\]] in red on the terminal error output *)
let error_marker () =
  with_style [ANSITerminal.Bold; ANSITerminal.red] "[ERROR] "

(** Prints [\[WARNING\]] in yellow on the terminal standard output *)
let warning_marker () =
  with_style [ANSITerminal.Bold; ANSITerminal.yellow] "[WARNING] "

(** Prints [\[RESULT\]] in green on the terminal standard output *)
let result_marker () =
  with_style [ANSITerminal.Bold; ANSITerminal.green] "[RESULT] "

(** Prints [\[LOG\]] in red on the terminal error output *)
let log_marker () = with_style [ANSITerminal.Bold; ANSITerminal.black] "[LOG] "

(**{2 Printers}*)

(** All the printers below print their argument after the correct marker *)

let concat_with_line_depending_prefix_and_suffix
    (prefix : int -> string)
    (suffix : int -> string)
    (ss : string list) =
  match ss with
  | hd :: rest ->
    let out, _ =
      List.fold_left
        (fun (acc, i) s ->
          ( (acc ^ prefix i ^ s
            ^ if i = List.length ss - 1 then "" else suffix i),
            i + 1 ))
        ((prefix 0 ^ hd ^ if 0 = List.length ss - 1 then "" else suffix 0), 1)
        rest
    in
    out
  | [] -> prefix 0

(** The int argument of the prefix corresponds to the line number, starting at 0 *)
let add_prefix_to_each_line (s : string) (prefix : int -> string) =
  concat_with_line_depending_prefix_and_suffix
    (fun i -> prefix i)
    (fun _ -> "\n")
    (String.split_on_char '\n' s)

let debug_print (format : ('a, out_channel, unit) format) =
  if !debug_flag then Printf.printf ("%s" ^^ format ^^ "\n%!") (debug_marker ())
  else Printf.ifprintf stdout format

let debug_format (format : ('a, Format.formatter, unit) format) =
  if !debug_flag then
    Format.printf ("%s@[<hov>" ^^ format ^^ "@]@.") (debug_marker ())
  else Format.ifprintf Format.std_formatter format

let error_print (format : ('a, out_channel, unit) format) =
  Printf.eprintf ("%s" ^^ format ^^ "\n%!") (error_marker ())

let warning_print (format : ('a, out_channel, unit) format) =
  Printf.printf ("%s" ^^ format ^^ "\n%!") (warning_marker ())

let result_print (format : ('a, out_channel, unit) format) =
  Printf.printf ("%s" ^^ format ^^ "\n%!") (result_marker ())

let result_format (format : ('a, Format.formatter, unit) format) =
  Format.printf ("%s" ^^ format ^^ "\n%!") (result_marker ())

let log_print (format : ('a, out_channel, unit) format) =
  Printf.printf ("%s" ^^ format ^^ "\n%!") (log_marker ())

let log_format (format : ('a, Format.formatter, unit) format) =
  Format.printf ("%s@[<hov>" ^^ format ^^ "@]@.") (log_marker ())<|MERGE_RESOLUTION|>--- conflicted
+++ resolved
@@ -314,13 +314,8 @@
         "Please file bug reports at https://github.com/CatalaLang/catala/issues";
     ]
   in
-<<<<<<< HEAD
-  let exits = Term.default_exits @ [Term.exit_info ~doc:"on error." 1] in
-  Term.info "catala" ~version ~doc ~exits ~man
-=======
   let exits = Cmd.Exit.defaults @ [Cmd.Exit.info ~doc:"on error." 1] in
   Cmd.info "catala" ~version ~doc ~exits ~man
->>>>>>> 2c127cbb
 
 (**{1 Terminal formatting}*)
 
