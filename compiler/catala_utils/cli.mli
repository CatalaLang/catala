--- conflicted
+++ resolved
@@ -153,16 +153,8 @@
 val debug_print : ('a, out_channel, unit) format -> 'a
 val error_format : ('a, Format.formatter, unit) format -> 'a
 val error_print : ('a, out_channel, unit) format -> 'a
-<<<<<<< HEAD
-val log_format : ('a, Format.formatter, unit) format -> 'a
-=======
 val warning_print : ('a, out_channel, unit) format -> 'a
 val warning_format : ('a, Format.formatter, unit) format -> 'a
 val result_print : ('a, out_channel, unit) format -> 'a
 val result_format : ('a, Format.formatter, unit) format -> 'a
->>>>>>> b9311012
 val log_print : ('a, out_channel, unit) format -> 'a
-val result_format : ('a, Format.formatter, unit) format -> 'a
-val result_print : ('a, out_channel, unit) format -> 'a
-val warning_format : ('a, Format.formatter, unit) format -> 'a
-val warning_print : ('a, out_channel, unit) format -> 'a