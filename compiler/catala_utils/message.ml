--- conflicted
+++ resolved
@@ -224,97 +224,6 @@
 
 (** {1 Error printing} *)
 
-<<<<<<< HEAD
-let raise_spanned_error
-    ?(span_msg : Content.message option)
-    ?(suggestion = ([] : string list))
-    (span : Pos.t)
-    format =
-  let continuation (message : Format.formatter -> unit) =
-    raise
-      (CompilerError
-         ([MainMessage message; Position { pos_message = span_msg; pos = span }]
-         @ match suggestion with [] -> [] | sugg -> [Suggestion sugg]))
-  in
-  Format.kdprintf continuation format
-
-let raise_multispanned_error_full
-    ?(suggestion = ([] : string list))
-    (spans : (Content.message option * Pos.t) list)
-    format =
-  Format.kdprintf
-    (fun message ->
-      raise
-        (CompilerError
-           (MainMessage message
-            :: List.map
-                 (fun (pos_message, pos) -> Position { pos_message; pos })
-                 spans
-           @ match suggestion with [] -> [] | sugg -> [Suggestion sugg])))
-    format
-
-let raise_multispanned_error
-    ?(suggestion = ([] : string list))
-    (spans : (string option * Pos.t) list)
-    format =
-  raise_multispanned_error_full ~suggestion
-    (List.map
-       (fun (msg, pos) ->
-         Option.map (fun s ppf -> Format.pp_print_string ppf s) msg, pos)
-       spans)
-    format
-
-let raise_error format =
-  Format.kdprintf
-    (fun message -> raise (CompilerError [MainMessage message]))
-    format
-
-let raise_internal_error format =
-  Format.kdprintf
-    (fun message ->
-      raise (CompilerError (Content.to_internal_error [MainMessage message])))
-    format
-
-(** {1 Warning printing}*)
-
-let assert_internal_error condition fmt =
-  if condition then raise_internal_error ("assertion failed: " ^^ fmt)
-  else Format.ifprintf (Format.formatter_of_out_channel stdout) fmt
-
-let emit_multispanned_warning
-    (pos : (Content.message option * Pos.t) list)
-    format =
-  Format.kdprintf
-    (fun message ->
-      Content.emit
-        (MainMessage message
-        :: List.map
-             (fun (pos_message, pos) -> Position { pos_message; pos })
-             pos)
-        Warning)
-    format
-
-let emit_spanned_warning
-    ?(span_msg : Content.message option)
-    (span : Pos.t)
-    format =
-  emit_multispanned_warning [span_msg, span] format
-
-let emit_warning format = emit_multispanned_warning [] format
-
-let emit_log format =
-  Format.kdprintf (fun message -> Content.emit [MainMessage message] Log) format
-
-let emit_debug format =
-  Format.kdprintf
-    (fun message ->
-       if Cli.globals.debug then 
-         Content.emit [MainMessage message] Debug
-    )
-    format
-
-let emit_result format =
-=======
 type ('a, 'b) emitter =
   ?header:Content.message ->
   ?internal:bool ->
@@ -336,7 +245,6 @@
     ?(suggestion = [])
     ~cont
     ~level =
->>>>>>> 3e2aa54b
   Format.kdprintf
   @@ fun message ->
   let t =
