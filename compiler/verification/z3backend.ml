--- conflicted
+++ resolved
@@ -216,13 +216,8 @@
                let symbol_name = Symbol.to_string (FuncDecl.get_name d) in
                let v = StringMap.find symbol_name ctx.ctx_z3vars in
                Format.fprintf fmt "%s %s : %s"
-<<<<<<< HEAD
-                 (Cli.print_with_style [ ANSITerminal.blue ] "%s" "-->")
-                 (Cli.print_with_style [ ANSITerminal.yellow ] "%s"
-=======
                  (Cli.with_style [ ANSITerminal.blue ] "%s" "-->")
                  (Cli.with_style [ ANSITerminal.yellow ] "%s"
->>>>>>> 296760f0
                     (Bindlib.name_of v))
                  (print_z3model_expr ctx (VarMap.find v ctx.ctx_var) e)
          else
@@ -238,13 +233,8 @@
                let symbol_name = Symbol.to_string (FuncDecl.get_name d) in
                let v = StringMap.find symbol_name ctx.ctx_z3vars in
                Format.fprintf fmt "%s %s : %s"
-<<<<<<< HEAD
-                 (Cli.print_with_style [ ANSITerminal.blue ] "%s" "-->")
-                 (Cli.print_with_style [ ANSITerminal.yellow ] "%s"
-=======
                  (Cli.with_style [ ANSITerminal.blue ] "%s" "-->")
                  (Cli.with_style [ ANSITerminal.yellow ] "%s"
->>>>>>> 296760f0
                     (Bindlib.name_of v))
                  (* TODO: Model of a Z3 function should be pretty-printed *)
                  (Model.FuncInterp.to_string f)))
@@ -760,11 +750,7 @@
     translate_expr ctx e
 
   let init_backend () =
-<<<<<<< HEAD
-    Cli.debug_print (Format.asprintf "Running Z3 version %s" Version.to_string)
-=======
     Cli.debug_print "Running Z3 version %s" Version.to_string
->>>>>>> 296760f0
 
   let make_context
       (decl_ctx : decl_ctx) (free_vars_typ : typ Pos.marked VarMap.t) :
