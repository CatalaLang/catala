(* This file is part of the Catala compiler, a specification language for tax
   and social benefits computation rules. Copyright (C) 2022 Inria, contributor:
   Aymeric Fromherz <aymeric.fromherz@inria.fr>, Denis Merigoux
   <denis.merigoux@inria.fr>

   Licensed under the Apache License, Version 2.0 (the "License"); you may not
   use this file except in compliance with the License. You may obtain a copy of
   the License at

   http://www.apache.org/licenses/LICENSE-2.0

   Unless required by applicable law or agreed to in writing, software
   distributed under the License is distributed on an "AS IS" BASIS, WITHOUT
   WARRANTIES OR CONDITIONS OF ANY KIND, either express or implied. See the
   License for the specific language governing permissions and limitations under
   the License. *)

open Utils
open Dcalc.Ast

module type Backend = sig
  val init_backend : unit -> unit

  type backend_context

  val make_context : decl_ctx -> typ Pos.marked VarMap.t -> backend_context

  type vc_encoding

  val print_encoding : vc_encoding -> string

  type model
  type solver_result = ProvenTrue | ProvenFalse of model option | Unknown

  val solve_vc_encoding : backend_context -> vc_encoding -> solver_result
  val print_model : backend_context -> model -> string
  val is_model_empty : model -> bool

  val translate_expr :
    backend_context ->
    Dcalc.Ast.expr Utils.Pos.marked ->
    backend_context * vc_encoding
end

module type BackendIO = sig
  val init_backend : unit -> unit

  type backend_context

  val make_context : decl_ctx -> typ Pos.marked VarMap.t -> backend_context

  type vc_encoding

  val translate_expr :
    backend_context ->
    Dcalc.Ast.expr Utils.Pos.marked ->
    backend_context * vc_encoding

  type model

  type vc_encoding_result =
    | Success of vc_encoding * backend_context
    | Fail of string

  val print_positive_result : Conditions.verification_condition -> string

  val print_negative_result :
    Conditions.verification_condition ->
    backend_context ->
    model option ->
    string

  val encode_and_check_vc :
    Dcalc.Ast.decl_ctx ->
    Conditions.verification_condition * vc_encoding_result ->
    unit
end

module MakeBackendIO (B : Backend) = struct
  let init_backend = B.init_backend

  type backend_context = B.backend_context

  let make_context = B.make_context

  type vc_encoding = B.vc_encoding

  let translate_expr = B.translate_expr

  type model = B.model

  type vc_encoding_result =
    | Success of B.vc_encoding * B.backend_context
    | Fail of string

  let print_positive_result (vc : Conditions.verification_condition) : string =
    match vc.Conditions.vc_kind with
    | Conditions.NoEmptyError ->
        Format.asprintf "%s This variable never returns an empty error"
          (Cli.with_style [ ANSITerminal.yellow ] "[%s.%s]"
             (Format.asprintf "%a" ScopeName.format_t vc.vc_scope)
             (Bindlib.name_of (Pos.unmark vc.vc_variable)))
    | Conditions.NoOverlappingExceptions ->
        Format.asprintf "%s No two exceptions to ever overlap for this variable"
          (Cli.with_style [ ANSITerminal.yellow ] "[%s.%s]"
             (Format.asprintf "%a" ScopeName.format_t vc.vc_scope)
             (Bindlib.name_of (Pos.unmark vc.vc_variable)))

  let print_negative_result
      (vc : Conditions.verification_condition)
      (ctx : B.backend_context)
      (model : B.model option) : string =
    let var_and_pos =
      match vc.Conditions.vc_kind with
      | Conditions.NoEmptyError ->
          Format.asprintf "%s This variable might return an empty error:\n%s"
            (Cli.with_style [ ANSITerminal.yellow ] "[%s.%s]"
               (Format.asprintf "%a" ScopeName.format_t vc.vc_scope)
               (Bindlib.name_of (Pos.unmark vc.vc_variable)))
            (Pos.retrieve_loc_text (Pos.get_position vc.vc_variable))
      | Conditions.NoOverlappingExceptions ->
          Format.asprintf
            "%s At least two exceptions overlap for this variable:\n%s"
<<<<<<< HEAD
            (Cli.print_with_style [ ANSITerminal.yellow ] "[%s.%s]"
=======
            (Cli.with_style [ ANSITerminal.yellow ] "[%s.%s]"
>>>>>>> 296760f0
               (Format.asprintf "%a" ScopeName.format_t vc.vc_scope)
               (Bindlib.name_of (Pos.unmark vc.vc_variable)))
            (Pos.retrieve_loc_text (Pos.get_position vc.vc_variable))
    in
    let counterexample : string option =
      if !Cli.disable_counterexamples then
        Some "Counterexample generation is disabled so none was generated."
      else
        match model with
        | None ->
            Some
              "The solver did not manage to generate a counterexample to \
               explain the faulty behavior."
        | Some model ->
            if B.is_model_empty model then None
            else
              Some
                (Format.asprintf
                   "The solver generated the following counterexample to \
                    explain the faulty behavior:\n\
                    %s"
                   (B.print_model ctx model))
    in
    var_and_pos
    ^
    match counterexample with
    | None -> ""
    | Some counterexample -> "\n" ^ counterexample

  (** [encode_and_check_vc] spawns a new Z3 solver and tries to solve the
      expression [vc] **)
  let encode_and_check_vc
      (decl_ctx : decl_ctx)
      (vc : Conditions.verification_condition * vc_encoding_result) : unit =
    let vc, z3_vc = vc in

<<<<<<< HEAD
    Cli.debug_print
      (Format.asprintf "For this variable:\n%s\n"
         (Pos.retrieve_loc_text (Pos.get_position vc.Conditions.vc_guard)));
    Cli.debug_print
      (Format.asprintf "This verification condition was generated for %s:@\n%a"
         (Cli.print_with_style [ ANSITerminal.yellow ] "%s"
            (match vc.vc_kind with
            | Conditions.NoEmptyError ->
                "the variable definition never to return an empty error"
            | NoOverlappingExceptions -> "no two exceptions to ever overlap"))
         (Dcalc.Print.format_expr decl_ctx)
         vc.vc_guard);
=======
    Cli.debug_print "For this variable:\n%s\n"
      (Pos.retrieve_loc_text (Pos.get_position vc.Conditions.vc_guard));
    Cli.debug_format "This verification condition was generated for %a:@\n%a"
      (Cli.format_with_style [ ANSITerminal.yellow ])
      (match vc.vc_kind with
      | Conditions.NoEmptyError ->
          "the variable definition never to return an empty error"
      | NoOverlappingExceptions -> "no two exceptions to ever overlap")
      (Dcalc.Print.format_expr decl_ctx)
      vc.vc_guard;
>>>>>>> 296760f0

    match z3_vc with
    | Success (encoding, backend_ctx) -> (
        Cli.debug_print "The translation to Z3 is the following:@\n%s"
          (B.print_encoding encoding);
        match B.solve_vc_encoding backend_ctx encoding with
<<<<<<< HEAD
        | ProvenTrue -> Cli.result_print (print_positive_result vc)
        | ProvenFalse model ->
            Cli.error_print (print_negative_result vc backend_ctx model)
        | Unknown ->
            failwith "The solver failed at proving or disproving the VC")
    | Fail msg ->
        Cli.error_print
          (Format.asprintf "The translation to Z3 failed:@\n%s" msg)
=======
        | ProvenTrue -> Cli.result_print "%s" (print_positive_result vc)
        | ProvenFalse model ->
            Cli.error_print "%s" (print_negative_result vc backend_ctx model)
        | Unknown ->
            failwith "The solver failed at proving or disproving the VC")
    | Fail msg -> Cli.error_print "The translation to Z3 failed:@\n%s" msg
>>>>>>> 296760f0
end<|MERGE_RESOLUTION|>--- conflicted
+++ resolved
@@ -121,11 +121,7 @@
       | Conditions.NoOverlappingExceptions ->
           Format.asprintf
             "%s At least two exceptions overlap for this variable:\n%s"
-<<<<<<< HEAD
-            (Cli.print_with_style [ ANSITerminal.yellow ] "[%s.%s]"
-=======
             (Cli.with_style [ ANSITerminal.yellow ] "[%s.%s]"
->>>>>>> 296760f0
                (Format.asprintf "%a" ScopeName.format_t vc.vc_scope)
                (Bindlib.name_of (Pos.unmark vc.vc_variable)))
             (Pos.retrieve_loc_text (Pos.get_position vc.vc_variable))
@@ -162,20 +158,6 @@
       (vc : Conditions.verification_condition * vc_encoding_result) : unit =
     let vc, z3_vc = vc in
 
-<<<<<<< HEAD
-    Cli.debug_print
-      (Format.asprintf "For this variable:\n%s\n"
-         (Pos.retrieve_loc_text (Pos.get_position vc.Conditions.vc_guard)));
-    Cli.debug_print
-      (Format.asprintf "This verification condition was generated for %s:@\n%a"
-         (Cli.print_with_style [ ANSITerminal.yellow ] "%s"
-            (match vc.vc_kind with
-            | Conditions.NoEmptyError ->
-                "the variable definition never to return an empty error"
-            | NoOverlappingExceptions -> "no two exceptions to ever overlap"))
-         (Dcalc.Print.format_expr decl_ctx)
-         vc.vc_guard);
-=======
     Cli.debug_print "For this variable:\n%s\n"
       (Pos.retrieve_loc_text (Pos.get_position vc.Conditions.vc_guard));
     Cli.debug_format "This verification condition was generated for %a:@\n%a"
@@ -186,28 +168,16 @@
       | NoOverlappingExceptions -> "no two exceptions to ever overlap")
       (Dcalc.Print.format_expr decl_ctx)
       vc.vc_guard;
->>>>>>> 296760f0
 
     match z3_vc with
     | Success (encoding, backend_ctx) -> (
         Cli.debug_print "The translation to Z3 is the following:@\n%s"
           (B.print_encoding encoding);
         match B.solve_vc_encoding backend_ctx encoding with
-<<<<<<< HEAD
-        | ProvenTrue -> Cli.result_print (print_positive_result vc)
-        | ProvenFalse model ->
-            Cli.error_print (print_negative_result vc backend_ctx model)
-        | Unknown ->
-            failwith "The solver failed at proving or disproving the VC")
-    | Fail msg ->
-        Cli.error_print
-          (Format.asprintf "The translation to Z3 failed:@\n%s" msg)
-=======
         | ProvenTrue -> Cli.result_print "%s" (print_positive_result vc)
         | ProvenFalse model ->
             Cli.error_print "%s" (print_negative_result vc backend_ctx model)
         | Unknown ->
             failwith "The solver failed at proving or disproving the VC")
     | Fail msg -> Cli.error_print "The translation to Z3 failed:@\n%s" msg
->>>>>>> 296760f0
 end