--- conflicted
+++ resolved
@@ -38,9 +38,8 @@
     {!type:Utils.Cli.backend_lang}. *)
 
 val get_language_extension : Cli.backend_lang -> string
-<<<<<<< HEAD
-(** Return the file extension corresponding to the given {!type:
-    Utils.Cli.backend_lang}. *)
+(** Return the file extension corresponding to the given
+    {!type:Utils.Cli.backend_lang}. *)
 
 val run_pandoc : string -> Cli.backend_option -> string
 (** Runs the [pandoc] on a string to pretty-print markdown features into the
@@ -48,8 +47,4 @@
 
 val get_code_authors : string list -> string list
 (** Usage: [get_code_authors source_files] calls [git log] to retrieve the names
-    of the authors of the source files. *)
-=======
-(** Return the file extension corresponding to the given
-    {!type:Utils.Cli.backend_lang}. *)
->>>>>>> c7b84ca2
+    of the authors of the source files. *)