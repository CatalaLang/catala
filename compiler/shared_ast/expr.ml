--- conflicted
+++ resolved
@@ -678,15 +678,9 @@
     Type.equal_list targs1 targs2 && Type.equal tret1 tret2 && obj1 == obj2
   | ( ( EVar _ | EExternal _ | ETuple _ | ETupleAccess _ | EArray _ | ELit _
       | EAbs _ | EApp _ | EAppOp _ | EAssert _ | EDefault _ | EPureDefault _
-<<<<<<< HEAD
-      | EIfThenElse _ | EEmptyError | EErrorOnEmpty _ | EGenericError | ERaise _
-      | ECatch _ | ELocation _ | EStruct _ | EDStructAccess _ | EStructAccess _
-      | EInj _ | EMatch _ | EScopeCall _ | ECustom _ ),
-=======
-      | EIfThenElse _ | EEmptyError | EErrorOnEmpty _ | ERaise _ | ECatch _
+      | EIfThenElse _ | EEmptyError | EErrorOnEmpty _ | EGenericError | ERaise _ | ECatch _
       | ELocation _ | EStruct _ | EDStructAmend _ | EDStructAccess _
       | EStructAccess _ | EInj _ | EMatch _ | EScopeCall _ | ECustom _ ),
->>>>>>> 3e2aa54b
       _ ) ->
     false
 
