(* This file is part of the Catala compiler, a specification language for tax
   and social benefits computation rules. Copyright (C) 2020 Inria, contributor:
   Denis Merigoux <denis.merigoux@inria.fr>

   Licensed under the Apache License, Version 2.0 (the "License"); you may not
   use this file except in compliance with the License. You may obtain a copy of
   the License at

   http://www.apache.org/licenses/LICENSE-2.0

   Unless required by applicable law or agreed to in writing, software
   distributed under the License is distributed on an "AS IS" BASIS, WITHOUT
   WARRANTIES OR CONDITIONS OF ANY KIND, either express or implied. See the
   License for the specific language governing permissions and limitations under
   the License. *)

open Catala_utils
open Definitions

let typ_needs_parens (ty : typ) : bool =
  match Marked.unmark ty with TArrow _ | TArray _ -> true | _ -> false

let uid_list (fmt : Format.formatter) (infos : Uid.MarkedString.info list) :
    unit =
  Format.pp_print_list
    ~pp_sep:(fun fmt () -> Format.pp_print_char fmt '.')
    (fun fmt info ->
      Cli.format_with_style
        (if String.begins_with_uppercase (Marked.unmark info) then
         [ANSITerminal.red]
        else [])
        fmt
        (Uid.MarkedString.to_string info))
    fmt infos

let keyword (fmt : Format.formatter) (s : string) : unit =
  Cli.format_with_style [ANSITerminal.red] fmt s

let base_type (fmt : Format.formatter) (s : string) : unit =
  Cli.format_with_style [ANSITerminal.yellow] fmt s

let punctuation (fmt : Format.formatter) (s : string) : unit =
  Format.pp_print_as fmt 1 (Cli.with_style [ANSITerminal.cyan] "%s" s)

let op_style (fmt : Format.formatter) (s : string) : unit =
  Cli.format_with_style [ANSITerminal.green] fmt s

let lit_style (fmt : Format.formatter) (s : string) : unit =
  Cli.format_with_style [ANSITerminal.yellow] fmt s

let tlit (fmt : Format.formatter) (l : typ_lit) : unit =
  base_type fmt
    (match l with
    | TUnit -> "unit"
    | TBool -> "bool"
    | TInt -> "integer"
    | TRat -> "decimal"
    | TMoney -> "money"
    | TDuration -> "duration"
    | TDate -> "date")

let location (type a) (fmt : Format.formatter) (l : a glocation) : unit =
  match l with
  | DesugaredScopeVar (v, _st) -> ScopeVar.format_t fmt (Marked.unmark v)
  | ScopelangScopeVar v -> ScopeVar.format_t fmt (Marked.unmark v)
  | SubScopeVar (_, subindex, subvar) ->
    Format.fprintf fmt "%a.%a" SubScopeName.format_t (Marked.unmark subindex)
      ScopeVar.format_t (Marked.unmark subvar)
  | ToplevelVar v -> TopdefName.format_t fmt (Marked.unmark v)

let enum_constructor (fmt : Format.formatter) (c : EnumConstructor.t) : unit =
  Cli.format_with_style [ANSITerminal.magenta] fmt
    (Format.asprintf "%a" EnumConstructor.format_t c)

let struct_field (fmt : Format.formatter) (c : StructField.t) : unit =
  Cli.format_with_style [ANSITerminal.magenta] fmt
    (Format.asprintf "%a" StructField.format_t c)

let rec typ (ctx : decl_ctx option) (fmt : Format.formatter) (ty : typ) : unit =
  let typ = typ ctx in
  let typ_with_parens (fmt : Format.formatter) (t : typ) =
    if typ_needs_parens t then Format.fprintf fmt "(%a)" typ t else typ fmt t
  in
  match Marked.unmark ty with
  | TLit l -> tlit fmt l
  | TTuple ts ->
    Format.fprintf fmt "@[<hov 2>(%a)@]"
      (Format.pp_print_list
         ~pp_sep:(fun fmt () -> Format.fprintf fmt " %a@ " op_style "*")
         typ)
      ts
  | TStruct s -> (
    match ctx with
    | None -> StructName.format_t fmt s
    | Some ctx ->
      let fields = StructName.Map.find s ctx.ctx_structs in
      if StructField.Map.is_empty fields then StructName.format_t fmt s
      else
        Format.fprintf fmt "@[<hv 2>%a %a@,%a@;<0 -2>%a@]" StructName.format_t s
          punctuation "{"
          (Format.pp_print_list
             ~pp_sep:(fun fmt () ->
               punctuation fmt ";";
               Format.pp_print_space fmt ())
             (fun fmt (field_name, field_typ) ->
               Format.fprintf fmt "@[<hv 2>%a%a@ %a@]" struct_field field_name
                 punctuation ":" typ field_typ))
          (StructField.Map.bindings fields)
          punctuation "}")
  | TEnum e -> (
    match ctx with
    | None -> Format.fprintf fmt "@[<hov 2>%a@]" EnumName.format_t e
    | Some ctx ->
      Format.fprintf fmt "@[<hov 2>%a%a%a%a@]" EnumName.format_t e punctuation
        "["
        (Format.pp_print_list
           ~pp_sep:(fun fmt () -> Format.fprintf fmt "@ %a@ " punctuation "|")
           (fun fmt (case, mty) ->
             Format.fprintf fmt "%a%a@ %a" enum_constructor case punctuation ":"
               typ mty))
        (EnumConstructor.Map.bindings (EnumName.Map.find e ctx.ctx_enums))
        punctuation "]")
  | TOption t -> Format.fprintf fmt "@[<hov 2>%a@ %a@]" base_type "option" typ t
  | TArrow ([t1], t2) ->
    Format.fprintf fmt "@[<hov 2>%a@ %a@ %a@]" typ_with_parens t1 op_style "→"
      typ t2
  | TArrow (t1, t2) ->
    Format.fprintf fmt "@[<hov 2>%a%a%a@ %a@ %a@]" op_style "("
      (Format.pp_print_list
         ~pp_sep:(fun fmt () -> Format.fprintf fmt "%a@ " op_style ",")
         typ_with_parens)
      t1 op_style ")" op_style "→" typ t2
  | TArray t1 ->
    Format.fprintf fmt "@[<hov 2>%a@ %a@]" base_type "collection" typ t1
  | TAny -> base_type fmt "any"

let lit (fmt : Format.formatter) (l : lit) : unit =
  match l with
  | LBool b -> lit_style fmt (string_of_bool b)
  | LInt i -> lit_style fmt (Runtime.integer_to_string i)
  | LUnit -> lit_style fmt "()"
  | LRat i ->
    lit_style fmt
      (Runtime.decimal_to_string ~max_prec_digits:!Cli.max_prec_digits i)
  | LMoney e -> (
    match !Cli.locale_lang with
    | En -> lit_style fmt (Format.asprintf "$%s" (Runtime.money_to_string e))
    | Fr -> lit_style fmt (Format.asprintf "%s €" (Runtime.money_to_string e))
    | Pl -> lit_style fmt (Format.asprintf "%s PLN" (Runtime.money_to_string e))
    )
  | LDate d -> lit_style fmt (Runtime.date_to_string d)
  | LDuration d -> lit_style fmt (Runtime.duration_to_string d)

let log_entry (fmt : Format.formatter) (entry : log_entry) : unit =
  Format.fprintf fmt "@<2>%a"
    (fun fmt -> function
      | VarDef _ -> Cli.format_with_style [ANSITerminal.blue] fmt "≔ "
      | BeginCall -> Cli.format_with_style [ANSITerminal.yellow] fmt "→ "
      | EndCall -> Cli.format_with_style [ANSITerminal.yellow] fmt "← "
      | PosRecordIfTrueBool ->
        Cli.format_with_style [ANSITerminal.green] fmt "☛ ")
    entry

let operator_to_string : type a. a Op.t -> string =
  let open Op in
  function
  | Not -> "~"
  | Length -> "length"
  | GetDay -> "get_day"
  | GetMonth -> "get_month"
  | GetYear -> "get_year"
  | FirstDayOfMonth -> "first_day_of_month"
  | LastDayOfMonth -> "last_day_of_month"
  | ToRat -> "to_rat"
  | ToRat_int -> "to_rat_int"
  | ToRat_mon -> "to_rat_mon"
  | ToMoney -> "to_mon"
  | ToMoney_rat -> "to_mon_rat"
  | Round -> "round"
  | Round_rat -> "round_rat"
  | Round_mon -> "round_mon"
  | Log _ -> "Log"
  | Minus -> "-"
  | Minus_int -> "-!"
  | Minus_rat -> "-."
  | Minus_mon -> "-$"
  | Minus_dur -> "-^"
  | And -> "&&"
  | Or -> "||"
  | Xor -> "xor"
  | Eq -> "="
  | Map -> "map"
  | Reduce -> "reduce"
  | Concat -> "++"
  | Filter -> "filter"
  | Add -> "+"
  | Add_int_int -> "+!"
  | Add_rat_rat -> "+."
  | Add_mon_mon -> "+$"
  | Add_dat_dur AbortOnRound -> "+@"
  | Add_dat_dur RoundUp -> "+@u"
  | Add_dat_dur RoundDown -> "+@d"
  | Add_dur_dur -> "+^"
  | Sub -> "-"
  | Sub_int_int -> "-!"
  | Sub_rat_rat -> "-."
  | Sub_mon_mon -> "-$"
  | Sub_dat_dat -> "-@"
  | Sub_dat_dur -> "-@^"
  | Sub_dur_dur -> "-^"
  | Mult -> "*"
  | Mult_int_int -> "*!"
  | Mult_rat_rat -> "*."
  | Mult_mon_rat -> "*$"
  | Mult_dur_int -> "*^"
  | Div -> "/"
  | Div_int_int -> "/!"
  | Div_rat_rat -> "/."
  | Div_mon_mon -> "/$"
  | Div_mon_rat -> "/$."
  | Div_dur_dur -> "/^"
  | Lt -> "<"
  | Lt_int_int -> "<!"
  | Lt_rat_rat -> "<."
  | Lt_mon_mon -> "<$"
  | Lt_dur_dur -> "<^"
  | Lt_dat_dat -> "<@"
  | Lte -> "<="
  | Lte_int_int -> "<=!"
  | Lte_rat_rat -> "<=."
  | Lte_mon_mon -> "<=$"
  | Lte_dur_dur -> "<=^"
  | Lte_dat_dat -> "<=@"
  | Gt -> ">"
  | Gt_int_int -> ">!"
  | Gt_rat_rat -> ">."
  | Gt_mon_mon -> ">$"
  | Gt_dur_dur -> ">^"
  | Gt_dat_dat -> ">@"
  | Gte -> ">="
  | Gte_int_int -> ">=!"
  | Gte_rat_rat -> ">=."
  | Gte_mon_mon -> ">=$"
  | Gte_dur_dur -> ">=^"
  | Gte_dat_dat -> ">=@"
  | Eq_int_int -> "=!"
  | Eq_rat_rat -> "=."
  | Eq_mon_mon -> "=$"
  | Eq_dur_dur -> "=^"
  | Eq_dat_dat -> "=@"
  | Fold -> "fold"
  | HandleDefault -> "handle_default"
  | HandleDefaultOpt -> "handle_default_opt"

let operator_to_shorter_string : type a. a Op.t -> string =
  let open Op in
  function
  | Not -> "~"
  | Length -> "length"
  | GetDay -> "get_day"
  | GetMonth -> "get_month"
  | GetYear -> "get_year"
  | FirstDayOfMonth -> "first_day_of_month"
  | LastDayOfMonth -> "last_day_of_month"
  | ToRat_int | ToRat_mon | ToRat -> "to_rat"
  | ToMoney_rat | ToMoney -> "to_mon"
  | Round_rat | Round_mon | Round -> "round"
  | Log _ -> "Log"
  | Minus_int | Minus_rat | Minus_mon | Minus_dur | Minus -> "-"
  | And -> "&&"
  | Or -> "||"
  | Xor -> "xor"
  | Eq_int_int | Eq_rat_rat | Eq_mon_mon | Eq_dur_dur | Eq_dat_dat | Eq -> "="
  | Map -> "map"
  | Reduce -> "reduce"
  | Concat -> "++"
  | Filter -> "filter"
  | Add_int_int | Add_rat_rat | Add_mon_mon | Add_dat_dur _ | Add_dur_dur | Add
    ->
    "+"
  | Sub_int_int | Sub_rat_rat | Sub_mon_mon | Sub_dat_dat | Sub_dat_dur
  | Sub_dur_dur | Sub ->
    "-"
  | Mult_int_int | Mult_rat_rat | Mult_mon_rat | Mult_dur_int | Mult -> "*"
  | Div_int_int | Div_rat_rat | Div_mon_mon | Div_mon_rat | Div_dur_dur | Div ->
    "/"
  | Lt_int_int | Lt_rat_rat | Lt_mon_mon | Lt_dur_dur | Lt_dat_dat | Lt -> "<"
  | Lte_int_int | Lte_rat_rat | Lte_mon_mon | Lte_dur_dur | Lte_dat_dat | Lte ->
    "<="
  | Gt_int_int | Gt_rat_rat | Gt_mon_mon | Gt_dur_dur | Gt_dat_dat | Gt -> ">"
  | Gte_int_int | Gte_rat_rat | Gte_mon_mon | Gte_dur_dur | Gte_dat_dat | Gte ->
    ">="
  | Fold -> "fold"
  | HandleDefault -> "handle_default"
  | HandleDefaultOpt -> "handle_default_opt"

let operator : type a. ?debug:bool -> Format.formatter -> a operator -> unit =
 fun ?(debug = true) fmt op ->
  let open Op in
  match op with
  | Log (entry, infos) ->
    Format.fprintf fmt "%a%a%a%a"
      (Cli.format_with_style [ANSITerminal.blue])
      "#{" log_entry entry
      (Format.pp_print_list
         ~pp_sep:(fun fmt () -> punctuation fmt ".")
         (fun fmt info ->
           Cli.format_with_style [ANSITerminal.blue] fmt
             (Uid.MarkedString.to_string info)))
      infos
      (Cli.format_with_style [ANSITerminal.blue])
      "}"
  | op ->
    op_style fmt
      (if debug then operator_to_string op else operator_to_shorter_string op)

let except (fmt : Format.formatter) (exn : except) : unit =
  op_style fmt
    (match exn with
    | EmptyError -> "EmptyError"
    | ConflictError -> "ConflictError"
    | Crash -> "Crash"
    | NoValueProvided -> "NoValueProvided")

let var_debug fmt v =
  Format.fprintf fmt "%s_%d" (Bindlib.name_of v) (Bindlib.uid_of v)

let var fmt v = Format.pp_print_string fmt (Bindlib.name_of v)

(* Define precedence levels for auto parentheses *)
module Precedence = struct
  type op = Xor | And | Or | Comp | Mul | Div | Add | Sub

  type t =
    | Contained
      (* No parens needed, the term has unambiguous beginning and end *)
    | Op of op
    | App (* Function application, right-associative *)
    | Abs (* lambda, *)
    | Dot (* *)

  let expr : type a. (a, 't) gexpr -> t =
   fun e ->
    match Marked.unmark e with
    | ELit _ -> Contained (* Todo: unop if < 0 *)
    | EApp { f = EOp { op; _ }, _; _ } -> (
      match op with
      | Not | GetDay | GetMonth | GetYear | FirstDayOfMonth | LastDayOfMonth
      | Length | Log _ | Minus | Minus_int | Minus_rat | Minus_mon | Minus_dur
      | ToRat | ToRat_int | ToRat_mon | ToMoney | ToMoney_rat | Round
      | Round_rat | Round_mon ->
        App
      | And -> Op And
      | Or -> Op Or
      | Xor -> Op Xor
      | Eq | Eq_int_int | Eq_rat_rat | Eq_mon_mon | Eq_dur_dur | Eq_dat_dat ->
        Op Comp
      | Lt | Lt_int_int | Lt_rat_rat | Lt_mon_mon | Lt_dat_dat | Lt_dur_dur ->
        Op Comp
      | Lte | Lte_int_int | Lte_rat_rat | Lte_mon_mon | Lte_dat_dat
      | Lte_dur_dur ->
        Op Comp
      | Gt | Gt_int_int | Gt_rat_rat | Gt_mon_mon | Gt_dat_dat | Gt_dur_dur ->
        Op Comp
      | Gte | Gte_int_int | Gte_rat_rat | Gte_mon_mon | Gte_dat_dat
      | Gte_dur_dur ->
        Op Comp
      | Add | Add_int_int | Add_rat_rat | Add_mon_mon | Add_dat_dur _
      | Add_dur_dur ->
        Op Add
      | Sub | Sub_int_int | Sub_rat_rat | Sub_mon_mon | Sub_dat_dat
      | Sub_dat_dur | Sub_dur_dur ->
        Op Sub
      | Mult | Mult_int_int | Mult_rat_rat | Mult_mon_rat | Mult_dur_int ->
        Op Mul
      | Div | Div_int_int | Div_rat_rat | Div_mon_rat | Div_mon_mon
      | Div_dur_dur ->
        Op Div
      | HandleDefault | HandleDefaultOpt | Map | Concat | Filter | Reduce | Fold
        ->
        App)
    | EApp _ -> App
    | EOp _ -> Contained
    | EArray _ -> Contained
    | EVar _ -> Contained
    | EAbs _ -> Abs
    | EIfThenElse _ -> Contained
    | EStruct _ -> Contained
    | EInj _ -> App
    | EMatch _ -> App
    | ETuple _ -> Contained
    | ETupleAccess _ -> Dot
    | ELocation _ -> Contained
    | EScopeCall _ -> App
    | EDStructAccess _ | EStructAccess _ -> Dot
    | EAssert _ -> App
    | EDefault _ -> Contained
    | EEmptyError -> Contained
    | EErrorOnEmpty _ -> App
    | ERaise _ -> App
    | ECatch _ -> App

  let needs_parens ~context ?(rhs = false) e =
    match expr context, expr e with
    | _, Contained -> false
    | Dot, Dot -> rhs
    | _, Dot -> false
    | Dot, _ -> true
    | App, App -> not rhs
    | App, Op _ -> true
    | App, Abs -> true
    | Abs, _ -> false
    | Op a, Op b -> (
      match a, b with
      | _, Xor -> true
      | And, And | Or, Or -> false
      | And, Or | Or, And -> true
      | (And | Or | Xor), _ -> false
      | _, (And | Or | Comp) -> true
      | Comp, _ -> false
      | Add, (Add | Sub) -> false
      | Sub, (Add | Sub) -> rhs
      | (Add | Sub), (Mul | Div) -> false
      | (Mul | Div), (Add | Sub) -> true
      | Mul, (Mul | Div) -> false
      | Div, (Mul | Div) -> rhs)
    | Op _, App -> not rhs
    | Op _, _ -> true
    | Contained, _ -> false
end

let rec expr_aux :
    type a.
<<<<<<< HEAD
    ?hide_function_body:bool ->
    ?debug:bool ->
    decl_ctx option ->
=======
    debug:bool ->
>>>>>>> 2a43929d
    Bindlib.ctxt ->
    ANSITerminal.style list ->
    Format.formatter ->
    (a, 't) gexpr ->
    unit =
<<<<<<< HEAD
 fun ?(hide_function_body = false) ?(debug = false) ctx bnd_ctx colors fmt e ->
  let exprb bnd_ctx colors e =
    expr_aux ~hide_function_body ~debug ctx bnd_ctx colors e
  in
=======
 fun ~debug bnd_ctx colors fmt e ->
  let exprb bnd_ctx colors e = expr_aux ~debug bnd_ctx colors e in
>>>>>>> 2a43929d
  let exprc colors e = exprb bnd_ctx colors e in
  let expr e = exprc colors e in
  let var = if debug then var_debug else var in
  let rec skip_log : type a. (a, 't) gexpr -> (a, 't) gexpr = function
    | EApp { f = EOp { op = Log _; _ }, _; args = [e] }, _ when not debug ->
      skip_log e
    | e -> e
  in
  let e = skip_log e in
  let paren ~rhs ?(colors = colors) expr fmt e1 =
    if Precedence.needs_parens ~rhs ~context:e (skip_log e1) then (
      Format.pp_open_hvbox fmt 1;
      Cli.format_with_style [List.hd colors] fmt "(";
      expr (List.tl colors) fmt e1;
      Format.pp_close_box fmt ();
      Cli.format_with_style [List.hd colors] fmt ")")
    else expr colors fmt e1
  in
  let default_punct color fmt s = Cli.format_with_style [color] fmt s in
  let lhs ?(colors = colors) ex = paren ~colors ~rhs:false ex in
  let rhs ex = paren ~rhs:true ex in
  match Marked.unmark e with
  | EVar v -> var fmt v
  | ETuple es ->
    Format.fprintf fmt "@[<hov 2>%a%a%a@]" punctuation "("
      (Format.pp_print_list
         ~pp_sep:(fun fmt () -> Format.fprintf fmt ",@ ")
         (fun fmt e -> lhs exprc fmt e))
      es punctuation ")"
  | EArray es ->
    Format.fprintf fmt "@[<hv 2>%a %a@] %a" punctuation "["
      (Format.pp_print_list
         ~pp_sep:(fun fmt () -> Format.fprintf fmt ";@ ")
         (fun fmt e -> lhs exprc fmt e))
      es punctuation "]"
  | ETupleAccess { e; index; _ } ->
    lhs exprc fmt e;
    punctuation fmt ".";
    Format.pp_print_int fmt index
  | ELit l -> lit fmt l
  | EApp { f = EAbs _, _; _ } ->
    let rec pr bnd_ctx colors fmt = function
      | EApp { f = EAbs { binder; tys }, _; args }, _ ->
        let xs, body, bnd_ctx = Bindlib.unmbind_in bnd_ctx binder in
        let xs_tau = List.mapi (fun i tau -> xs.(i), tau) tys in
        let xs_tau_arg =
          List.map2 (fun (x, tau) arg -> x, tau, arg) xs_tau args
        in
        Format.pp_print_list
          (fun fmt (x, tau, arg) ->
            Format.fprintf fmt
              "@[<hv 2>@[<hov 4>%a %a %a@ %a@ %a@]@ %a@;<1 -2>%a@]" keyword
              "let" var x punctuation ":" (typ None) tau punctuation "="
              (exprc colors) arg keyword "in")
          fmt xs_tau_arg;
        Format.pp_print_cut fmt ();
        rhs (pr bnd_ctx) fmt body
      | e -> rhs (exprb bnd_ctx) fmt e
    in
    Format.pp_open_vbox fmt 0;
    pr bnd_ctx colors fmt e;
    Format.pp_close_box fmt ()
  | EAbs { binder; tys } ->
<<<<<<< HEAD
    if hide_function_body then Format.fprintf fmt "%a" op_style "<function>"
    else
      let xs, body, bnd_ctx = Bindlib.unmbind_in bnd_ctx binder in
      let expr = exprb bnd_ctx in
      let xs_tau = List.mapi (fun i tau -> xs.(i), tau) tys in
      Format.fprintf fmt "@[<hov 2>%a @[<hov 2>%a@] %a@ %a@]" punctuation "λ"
        (Format.pp_print_list
           ~pp_sep:(fun fmt () -> Format.fprintf fmt "@ ")
           (fun fmt (x, tau) ->
             Format.fprintf fmt "%a%a%a %a%a" punctuation "(" var x punctuation
               ":" (typ ctx) tau punctuation ")"))
        xs_tau punctuation "→" (rhs expr) body
=======
    let xs, body, bnd_ctx = Bindlib.unmbind_in bnd_ctx binder in
    let expr = exprb bnd_ctx in
    let xs_tau = List.mapi (fun i tau -> xs.(i), tau) tys in
    Format.fprintf fmt "@[<hv 0>%a @[<hv 2>%a@]@ @]%a@ %a" punctuation "λ"
      (Format.pp_print_list ~pp_sep:Format.pp_print_space (fun fmt (x, tau) ->
           punctuation fmt "(";
           Format.pp_open_hvbox fmt 2;
           var fmt x;
           punctuation fmt ":";
           Format.pp_print_space fmt ();
           typ None fmt tau;
           Format.pp_close_box fmt ();
           punctuation fmt ")"))
      xs_tau punctuation "→" (rhs expr) body
>>>>>>> 2a43929d
  | EApp { f = EOp { op = (Map | Filter) as op; _ }, _; args = [arg1; arg2] } ->
    Format.fprintf fmt "@[<hv 2>%a %a@ %a@]" (operator ~debug) op (lhs exprc)
      arg1 (rhs exprc) arg2
  | EApp { f = EOp { op = Log _ as op; _ }, _; args = [arg1] } ->
    Format.fprintf fmt "@[<hv 0>%a@ %a@]" (operator ~debug) op (rhs exprc) arg1
  | EApp { f = EOp { op = op0; _ }, _; args = [_; _] } ->
    let prec = Precedence.expr e in
    let rec pr colors fmt = function
      (* Flatten sequences of the same associative op *)
      | EApp { f = EOp { op; _ }, _; args = [arg1; arg2] }, _ when op = op0 -> (
        (match prec with
        | Op (And | Or | Mul | Add | Div | Sub) -> lhs pr fmt arg1
        | _ -> lhs exprc fmt arg1);
        Format.pp_print_space fmt ();
        (operator ~debug) fmt op;
        Format.pp_print_char fmt ' ';
        match prec with
        | Op (And | Or | Mul | Add) -> rhs pr fmt arg2
        | _ -> rhs exprc fmt arg2)
      | e -> exprc colors fmt e
    in
    Format.pp_open_hvbox fmt 0;
    pr colors fmt e;
    Format.pp_close_box fmt ()
  | EApp { f = EOp { op; _ }, _; args = [arg1] } ->
    Format.fprintf fmt "@[<hv 2>%a@ %a@]" (operator ~debug) op (rhs exprc) arg1
  | EApp { f; args } ->
    Format.fprintf fmt "@[<hv 2>%a@ %a@]" (lhs exprc) f
      (Format.pp_print_list
         ~pp_sep:(fun fmt () -> Format.fprintf fmt ",@ ")
         (rhs exprc))
      args
  | EIfThenElse _ ->
    let rec pr els fmt = function
      | EIfThenElse { cond; etrue; efalse }, _ ->
        Format.fprintf fmt "@[<hv 2>%a@ %a@]@ @[<hv 2>%a@ %a@]@ %a" keyword
          (if els then "else if" else "if")
          expr cond keyword "then" expr etrue (pr true) efalse
      | e -> Format.fprintf fmt "@[<hv 2>%a@ %a@]" keyword "else" (rhs exprc) e
    in
    Format.pp_open_hvbox fmt 0;
    pr false fmt e;
    Format.pp_close_box fmt ()
  | EOp { op; _ } -> operator ~debug fmt op
  | EDefault { excepts; just; cons } ->
    if List.length excepts = 0 then
<<<<<<< HEAD
      Format.fprintf fmt "@[<hov 2>%a%a@ %a@ %a%a@]"
        (default_punct (List.hd colors))
        "⟨"
        (exprc (List.tl colors))
        just
        (default_punct (List.hd colors))
        "⊢"
        (exprc (List.tl colors))
        cons
        (default_punct (List.hd colors))
        "⟩"
=======
      Format.fprintf fmt "@[<hv 1>%a%a@ %a %a%a@]" punctuation "⟨" expr just
        punctuation "⊢" expr cons punctuation "⟩"
>>>>>>> 2a43929d
    else
      Format.fprintf fmt
        "@[<hv 0>@[<hov 2>%a %a@]@ @[<hov 2>%a %a@ %a %a@] %a@]"
        (default_punct (List.hd colors))
        "⟨"
        (Format.pp_print_list
           ~pp_sep:(fun fmt () ->
             Format.fprintf fmt "%a@ " (default_punct (List.hd colors)) ",")
           (lhs ~colors:(List.tl colors) exprc))
        excepts
        (default_punct (List.hd colors))
        "|"
        (exprc (List.tl colors))
        just
        (default_punct (List.hd colors))
        "⊢"
        (exprc (List.tl colors))
        cons
        (default_punct (List.hd colors))
        "⟩"
  | EEmptyError -> lit_style fmt "∅"
  | EErrorOnEmpty e' ->
    Format.fprintf fmt "@[<hov 2>%a@ %a@]" op_style "error_empty" (rhs exprc) e'
  | EAssert e' ->
    Format.fprintf fmt "@[<hov 2>%a@ %a%a%a@]" keyword "assert" punctuation "("
      (rhs exprc) e' punctuation ")"
  | ECatch { body; exn; handler } ->
    Format.fprintf fmt "@[<hv 0>@[<hov 2>%a@ %a@]@ @[<hov 2>%a@ %a ->@ %a@]@]"
      keyword "try" expr body keyword "with" except exn (rhs exprc) handler
  | ERaise exn ->
    Format.fprintf fmt "@[<hov 2>%a@ %a@]" keyword "raise" except exn
  | ELocation loc -> location fmt loc
  | EDStructAccess { e; field; _ } ->
    Format.fprintf fmt "@[<hv 2>%a%a@,%a%a%a@]" (lhs exprc) e punctuation "."
      punctuation "\"" IdentName.format_t field punctuation "\""
  | EStruct { name; fields } ->
    if StructField.Map.is_empty fields then (
      punctuation fmt "{";
      StructName.format_t fmt name;
      punctuation fmt "}")
    else
      Format.fprintf fmt "@[<hv 2>%a %a@ %a@;<1 -2>%a@]" punctuation "{"
        StructName.format_t name
        (Format.pp_print_list ~pp_sep:Format.pp_print_space
           (fun fmt (field_name, field_expr) ->
             Format.fprintf fmt "@[<hv 2>%a %a@ %a%a@]" struct_field field_name
               punctuation "=" (lhs exprc) field_expr punctuation ";"))
        (StructField.Map.bindings fields)
        punctuation "}"
  | EStructAccess { e; field; _ } ->
    Format.fprintf fmt "@[<hv 2>%a%a@,%a@]" (lhs exprc) e punctuation "."
      struct_field field
  | EInj { e; cons; _ } ->
    Format.fprintf fmt "@[<hv 2>%a@ %a@]" EnumConstructor.format_t cons
      (rhs exprc) e
  | EMatch { e; cases; _ } ->
    Format.fprintf fmt "@[<v 0>@[<hv 2>%a@ %a@ %a@]@ %a@]" keyword "match"
      (lhs exprc) e keyword "with"
      (Format.pp_print_list
         ~pp_sep:(fun fmt () -> Format.fprintf fmt "@\n")
         (fun fmt (cons_name, case_expr) ->
           match case_expr with
           | EAbs { binder; _ }, _ ->
             let xs, body, bnd_ctx = Bindlib.unmbind_in bnd_ctx binder in
             let expr = exprb bnd_ctx in
             Format.fprintf fmt "@[<hov 2>%a %a@ %a@ %a@ %a@]" punctuation "|"
               enum_constructor cons_name
               (Format.pp_print_seq ~pp_sep:Format.pp_print_space var)
               (Array.to_seq xs) punctuation "→" (rhs expr) body
           | e ->
             Format.fprintf fmt "@[<hov 2>%a %a@ %a@ %a@]" punctuation "|"
               enum_constructor cons_name punctuation "→" (rhs exprc) e))
      (EnumConstructor.Map.bindings cases)
  | EScopeCall { scope; args } ->
    Format.pp_open_hovbox fmt 2;
    ScopeName.format_t fmt scope;
    Format.pp_print_space fmt ();
    keyword fmt "of";
    Format.pp_print_space fmt ();
    Format.pp_open_hvbox fmt 2;
    punctuation fmt "{";
    Format.pp_print_list
      ~pp_sep:(fun fmt () -> Format.fprintf fmt "%a@ " punctuation ";")
      (fun fmt (field_name, field_expr) ->
        Format.fprintf fmt "%a%a%a%a@ %a" punctuation "\"" ScopeVar.format_t
          field_name punctuation "\"" punctuation "=" (rhs exprc) field_expr)
      fmt
      (ScopeVar.Map.bindings args);
    Format.pp_close_box fmt ();
    punctuation fmt "}";
    Format.pp_close_box fmt ()

let rec colors =
  ANSITerminal.blue
  :: ANSITerminal.cyan
  :: ANSITerminal.green
  :: ANSITerminal.yellow
  :: ANSITerminal.red
  :: ANSITerminal.magenta
  :: colors

let typ_debug = typ None
let typ ctx = typ (Some ctx)
<<<<<<< HEAD
let expr_debug ?debug = expr_aux ?debug None Bindlib.empty_ctxt colors

let expr ?hide_function_body ?debug ctx =
  expr_aux ?hide_function_body ?debug (Some ctx) Bindlib.empty_ctxt colors
=======

let expr ?(debug = !Cli.debug_flag) () ppf e =
  expr_aux ~debug Bindlib.empty_ctxt colors ppf e
>>>>>>> 2a43929d

let scope_let_kind ?debug:(_debug = true) _ctx fmt k =
  match k with
  | DestructuringInputStruct -> keyword fmt "get"
  | ScopeVarDefinition -> keyword fmt "set"
  | SubScopeVarDefinition -> keyword fmt "sub_set"
  | CallingSubScope -> keyword fmt "call"
  | DestructuringSubScopeResults -> keyword fmt "sub_get"
  | Assertion -> keyword fmt "assert"

let[@ocamlformat "disable"] rec
  scope_body_expr ?(debug = false) ctx fmt b : unit =
  match b with
  | Result e -> Format.fprintf fmt "%a %a" keyword "return" (expr ~debug ()) e
  | ScopeLet
      {
        scope_let_kind = kind;
        scope_let_typ;
        scope_let_expr;
        scope_let_next;
        _;
      } ->
    let x, next = Bindlib.unbind scope_let_next in
    Format.fprintf fmt
      "@[<hv 2>@[<hov 4>%a %a %a %a@ %a@ %a@]@ %a@;<1 -2>%a@]@,%a"
      keyword "let"
      (scope_let_kind ~debug ctx) kind
      (if debug then var_debug else var) x
      punctuation ":"
      (typ ctx) scope_let_typ
      punctuation "="
      (expr ~debug ()) scope_let_expr
      keyword "in"
      (scope_body_expr ~debug ctx) next

let scope_body ?(debug = false) ctx fmt (n, l) : unit =
  let {
    scope_body_input_struct;
    scope_body_output_struct;
    scope_body_expr = body;
  } =
    l
  in

  let input_typ = TStruct scope_body_input_struct, Pos.no_pos in
  let output_typ = TStruct scope_body_output_struct, Pos.no_pos in

  let x, body = Bindlib.unbind body in

  let () =
    Format.pp_open_vbox fmt 2;
    let () =
      Format.pp_open_hvbox fmt 2;
      let () =
        Format.pp_open_hovbox fmt 4;
        keyword fmt "let scope";
        Format.pp_print_space fmt ();
        ScopeName.format_t fmt n;
        Format.pp_close_box fmt ()
      in
      Format.pp_print_space fmt ();
      punctuation fmt "(";
      let () =
        Format.pp_open_hvbox fmt 2;
        (if debug then var_debug else var) fmt x;
        punctuation fmt ":";
        Format.pp_print_space fmt ();
        (if debug then typ_debug else typ ctx) fmt input_typ;
        punctuation fmt ")";
        Format.pp_close_box fmt ()
      in
      Format.pp_print_cut fmt ();
      punctuation fmt ":";
      Format.pp_print_string fmt " ";
      let () =
        Format.pp_open_hvbox fmt 2;
        (if debug then typ_debug else typ ctx) fmt output_typ;
        Format.pp_close_box fmt ()
      in
      Format.pp_print_space fmt ();
      punctuation fmt "=";
      Format.pp_close_box fmt ()
    in

    Format.pp_print_cut fmt ();

    scope_body_expr ~debug ctx fmt body;
    Format.pp_close_box fmt ()
  in
  ()

let enum
    ?(debug = false)
    decl_ctx
    fmt
    ((n, c) : EnumName.t * typ EnumConstructor.Map.t) =
  Format.fprintf fmt "@[<h 0>%a %a %a@;%a@]" keyword "type" EnumName.format_t n
    punctuation "="
    (fun fmt b ->
      ListLabels.iter b ~f:(fun (n, ty) ->
          Format.fprintf fmt "@[<hov2> %a %a %a %a@]@;" punctuation "|"
            EnumConstructor.format_t n keyword "of"
            (if debug then typ_debug else typ decl_ctx)
            ty))
    (EnumConstructor.Map.bindings c)

let struct_
    ?(debug = false)
    decl_ctx
    fmt
    ((n, c) : StructName.t * typ StructField.Map.t) =
  Format.fprintf fmt "@[<hv 0>@[<hv 2>@[<h>%a %a %a@;%a@]@;%a@]%a@]@;" keyword
    "type" StructName.format_t n punctuation "=" punctuation "{"
    (fun fmt b ->
      ListLabels.iter b ~f:(fun (n, ty) ->
          Format.fprintf fmt "@[<h 2>%a%a %a%a@]@ " StructField.format_t n
            keyword ":"
            (if debug then typ_debug else typ decl_ctx)
            ty punctuation ";"))
    (StructField.Map.bindings c)
    punctuation "}"

let decl_ctx ?(debug = false) decl_ctx (fmt : Format.formatter) (ctx : decl_ctx)
    : unit =
  let { ctx_enums; ctx_structs; _ } = ctx in

  Format.fprintf fmt "@[<v>%a@;@;%a@] @;"
    (Format.pp_print_list ~pp_sep:Format.pp_print_cut (enum ~debug decl_ctx))
    (EnumName.Map.bindings ctx_enums)
    (Format.pp_print_list ~pp_sep:Format.pp_print_cut (struct_ ~debug decl_ctx))
    (StructName.Map.bindings ctx_structs)

let scope
    ?(debug : bool = false)
    (ctx : decl_ctx)
    (fmt : Format.formatter)
    ((n, s) : ScopeName.t * 'm scope_body) : unit =
  Format.pp_open_vbox fmt 0;
  scope_body ~debug ctx fmt (n, s);
  Format.pp_close_box fmt ()

let code_item ?(debug = false) decl_ctx fmt c =
  match c with
  | ScopeDef (n, b) -> scope ~debug decl_ctx fmt (n, b)
  | Topdef (n, ty, e) ->
    Format.fprintf fmt "@[%a %a %a %a %a %a @]" keyword "let topval"
      TopdefName.format_t n op_style ":" (typ decl_ctx) ty op_style "="
      (expr ~debug ()) e

let rec code_item_list ?(debug = false) decl_ctx fmt c =
  match c with
  | Nil -> ()
  | Cons (c, b) ->
    let _x, cl = Bindlib.unbind b in

    Format.fprintf fmt "%a @.%a"
      (code_item ~debug decl_ctx)
      c
      (code_item_list ~debug decl_ctx)
      cl

let program ?(debug = false) fmt p =
  decl_ctx ~debug p.decl_ctx fmt p.decl_ctx;
  code_item_list ~debug p.decl_ctx fmt p.code_items<|MERGE_RESOLUTION|>--- conflicted
+++ resolved
@@ -431,27 +431,17 @@
 
 let rec expr_aux :
     type a.
-<<<<<<< HEAD
-    ?hide_function_body:bool ->
-    ?debug:bool ->
-    decl_ctx option ->
-=======
+    hide_function_body:bool ->
     debug:bool ->
->>>>>>> 2a43929d
     Bindlib.ctxt ->
     ANSITerminal.style list ->
     Format.formatter ->
     (a, 't) gexpr ->
     unit =
-<<<<<<< HEAD
- fun ?(hide_function_body = false) ?(debug = false) ctx bnd_ctx colors fmt e ->
+ fun ~hide_function_body ~debug bnd_ctx colors fmt e ->
   let exprb bnd_ctx colors e =
-    expr_aux ~hide_function_body ~debug ctx bnd_ctx colors e
+    expr_aux ~hide_function_body ~debug bnd_ctx colors e
   in
-=======
- fun ~debug bnd_ctx colors fmt e ->
-  let exprb bnd_ctx colors e = expr_aux ~debug bnd_ctx colors e in
->>>>>>> 2a43929d
   let exprc colors e = exprb bnd_ctx colors e in
   let expr e = exprc colors e in
   let var = if debug then var_debug else var in
@@ -515,35 +505,22 @@
     pr bnd_ctx colors fmt e;
     Format.pp_close_box fmt ()
   | EAbs { binder; tys } ->
-<<<<<<< HEAD
     if hide_function_body then Format.fprintf fmt "%a" op_style "<function>"
     else
       let xs, body, bnd_ctx = Bindlib.unmbind_in bnd_ctx binder in
       let expr = exprb bnd_ctx in
       let xs_tau = List.mapi (fun i tau -> xs.(i), tau) tys in
-      Format.fprintf fmt "@[<hov 2>%a @[<hov 2>%a@] %a@ %a@]" punctuation "λ"
-        (Format.pp_print_list
-           ~pp_sep:(fun fmt () -> Format.fprintf fmt "@ ")
-           (fun fmt (x, tau) ->
-             Format.fprintf fmt "%a%a%a %a%a" punctuation "(" var x punctuation
-               ":" (typ ctx) tau punctuation ")"))
+      Format.fprintf fmt "@[<hv 0>%a @[<hv 2>%a@]@ @]%a@ %a" punctuation "λ"
+        (Format.pp_print_list ~pp_sep:Format.pp_print_space (fun fmt (x, tau) ->
+             punctuation fmt "(";
+             Format.pp_open_hvbox fmt 2;
+             var fmt x;
+             punctuation fmt ":";
+             Format.pp_print_space fmt ();
+             typ None fmt tau;
+             Format.pp_close_box fmt ();
+             punctuation fmt ")"))
         xs_tau punctuation "→" (rhs expr) body
-=======
-    let xs, body, bnd_ctx = Bindlib.unmbind_in bnd_ctx binder in
-    let expr = exprb bnd_ctx in
-    let xs_tau = List.mapi (fun i tau -> xs.(i), tau) tys in
-    Format.fprintf fmt "@[<hv 0>%a @[<hv 2>%a@]@ @]%a@ %a" punctuation "λ"
-      (Format.pp_print_list ~pp_sep:Format.pp_print_space (fun fmt (x, tau) ->
-           punctuation fmt "(";
-           Format.pp_open_hvbox fmt 2;
-           var fmt x;
-           punctuation fmt ":";
-           Format.pp_print_space fmt ();
-           typ None fmt tau;
-           Format.pp_close_box fmt ();
-           punctuation fmt ")"))
-      xs_tau punctuation "→" (rhs expr) body
->>>>>>> 2a43929d
   | EApp { f = EOp { op = (Map | Filter) as op; _ }, _; args = [arg1; arg2] } ->
     Format.fprintf fmt "@[<hv 2>%a %a@ %a@]" (operator ~debug) op (lhs exprc)
       arg1 (rhs exprc) arg2
@@ -590,8 +567,7 @@
   | EOp { op; _ } -> operator ~debug fmt op
   | EDefault { excepts; just; cons } ->
     if List.length excepts = 0 then
-<<<<<<< HEAD
-      Format.fprintf fmt "@[<hov 2>%a%a@ %a@ %a%a@]"
+      Format.fprintf fmt "@[<hv 1>%a%a@ %a %a%a@]"
         (default_punct (List.hd colors))
         "⟨"
         (exprc (List.tl colors))
@@ -602,10 +578,6 @@
         cons
         (default_punct (List.hd colors))
         "⟩"
-=======
-      Format.fprintf fmt "@[<hv 1>%a%a@ %a %a%a@]" punctuation "⟨" expr just
-        punctuation "⊢" expr cons punctuation "⟩"
->>>>>>> 2a43929d
     else
       Format.fprintf fmt
         "@[<hv 0>@[<hov 2>%a %a@]@ @[<hov 2>%a %a@ %a %a@] %a@]"
@@ -709,16 +681,9 @@
 
 let typ_debug = typ None
 let typ ctx = typ (Some ctx)
-<<<<<<< HEAD
-let expr_debug ?debug = expr_aux ?debug None Bindlib.empty_ctxt colors
-
-let expr ?hide_function_body ?debug ctx =
-  expr_aux ?hide_function_body ?debug (Some ctx) Bindlib.empty_ctxt colors
-=======
-
-let expr ?(debug = !Cli.debug_flag) () ppf e =
-  expr_aux ~debug Bindlib.empty_ctxt colors ppf e
->>>>>>> 2a43929d
+
+let expr ?(hide_function_body = false) ?(debug = !Cli.debug_flag) () ppf e =
+  expr_aux ~hide_function_body ~debug Bindlib.empty_ctxt colors ppf e
 
 let scope_let_kind ?debug:(_debug = true) _ctx fmt k =
   match k with
