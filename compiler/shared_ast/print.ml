(* This file is part of the Catala compiler, a specification language for tax
   and social benefits computation rules. Copyright (C) 2020 Inria, contributor:
   Denis Merigoux <denis.merigoux@inria.fr>

   Licensed under the Apache License, Version 2.0 (the "License"); you may not
   use this file except in compliance with the License. You may obtain a copy of
   the License at

   http://www.apache.org/licenses/LICENSE-2.0

   Unless required by applicable law or agreed to in writing, software
   distributed under the License is distributed on an "AS IS" BASIS, WITHOUT
   WARRANTIES OR CONDITIONS OF ANY KIND, either express or implied. See the
   License for the specific language governing permissions and limitations under
   the License. *)

open Catala_utils
open Definitions

let typ_needs_parens (ty : typ) : bool =
  match Marked.unmark ty with TArrow _ | TArray _ -> true | _ -> false

let uid_list (fmt : Format.formatter) (infos : Uid.MarkedString.info list) :
    unit =
  Format.pp_print_list
    ~pp_sep:(fun fmt () -> Format.pp_print_char fmt '.')
    (fun fmt info ->
      Cli.format_with_style
        (if String.begins_with_uppercase (Marked.unmark info) then
         [ANSITerminal.red]
        else [])
        fmt
        (Uid.MarkedString.to_string info))
    fmt infos

let keyword (fmt : Format.formatter) (s : string) : unit =
  Cli.format_with_style [ANSITerminal.red] fmt s

let base_type (fmt : Format.formatter) (s : string) : unit =
  Cli.format_with_style [ANSITerminal.yellow] fmt s

let punctuation (fmt : Format.formatter) (s : string) : unit =
  Cli.format_with_style [ANSITerminal.cyan] fmt s

let op_style (fmt : Format.formatter) (s : string) : unit =
  Cli.format_with_style [ANSITerminal.green] fmt s

let lit_style (fmt : Format.formatter) (s : string) : unit =
  Cli.format_with_style [ANSITerminal.yellow] fmt s

let tlit (fmt : Format.formatter) (l : typ_lit) : unit =
  base_type fmt
    (match l with
    | TUnit -> "unit"
    | TBool -> "bool"
    | TInt -> "integer"
    | TRat -> "decimal"
    | TMoney -> "money"
    | TDuration -> "duration"
    | TDate -> "date")

let location (type a) (fmt : Format.formatter) (l : a glocation) : unit =
  match l with
  | DesugaredScopeVar (v, _st) -> ScopeVar.format_t fmt (Marked.unmark v)
  | ScopelangScopeVar v -> ScopeVar.format_t fmt (Marked.unmark v)
  | SubScopeVar (_, subindex, subvar) ->
    Format.fprintf fmt "%a.%a" SubScopeName.format_t (Marked.unmark subindex)
      ScopeVar.format_t (Marked.unmark subvar)
  | ToplevelVar v -> TopdefName.format_t fmt (Marked.unmark v)

let enum_constructor (fmt : Format.formatter) (c : EnumConstructor.t) : unit =
  Cli.format_with_style [ANSITerminal.magenta] fmt
    (Format.asprintf "%a" EnumConstructor.format_t c)

let rec typ (ctx : decl_ctx option) (fmt : Format.formatter) (ty : typ) : unit =
  let typ = typ ctx in
  let typ_with_parens (fmt : Format.formatter) (t : typ) =
    if typ_needs_parens t then Format.fprintf fmt "(%a)" typ t else typ fmt t
  in
  match Marked.unmark ty with
  | TLit l -> tlit fmt l
  | TTuple ts ->
    Format.fprintf fmt "@[<hov 2>(%a)@]"
      (Format.pp_print_list
         ~pp_sep:(fun fmt () -> Format.fprintf fmt "@ %a@ " op_style "*")
         typ)
      ts
  | TStruct s -> (
    match ctx with
    | None -> Format.fprintf fmt "@[<hov 2>%a@]" StructName.format_t s
    | Some ctx ->
      Format.fprintf fmt "@[<hov 2> %a%a%a%a@]" punctuation "{"
        (Format.pp_print_list
           ~pp_sep:(fun fmt () -> Format.fprintf fmt "%a@ " punctuation ";")
           (fun fmt (field, mty) ->
             Format.fprintf fmt "%a%a%a%a@ %a" punctuation "\""
               StructField.format_t field punctuation "\"" punctuation ":" typ
               mty))
        (StructField.Map.bindings (StructName.Map.find s ctx.ctx_structs))
        punctuation "}_" StructName.format_t s)
  | TEnum e -> (
    match ctx with
    | None -> Format.fprintf fmt "@[<hov 2>%a@]" EnumName.format_t e
    | Some ctx ->
      Format.fprintf fmt "@[<hov 2>%a%a%a%a@]" EnumName.format_t e punctuation
        "["
        (Format.pp_print_list
           ~pp_sep:(fun fmt () -> Format.fprintf fmt "@ %a@ " punctuation "|")
           (fun fmt (case, mty) ->
             Format.fprintf fmt "%a%a@ %a" enum_constructor case punctuation ":"
               typ mty))
        (EnumConstructor.Map.bindings (EnumName.Map.find e ctx.ctx_enums))
        punctuation "]")
  | TOption t ->
    Format.fprintf fmt "@[<hov 2>%a@ %a%a%a@]" base_type "option" punctuation
      "(" typ t punctuation ")"
  | TArrow ([t1], t2) ->
    Format.fprintf fmt "@[<hov 2>%a@ %a@ %a@]" typ_with_parens t1 op_style "→"
      typ t2
  | TArrow (t1, t2) ->
    Format.fprintf fmt "@[<hov 2>%a%a%a@ %a@ %a@]" op_style "("
      (Format.pp_print_list
         ~pp_sep:(fun fmt () -> Format.fprintf fmt "%a@ " op_style ",")
         typ_with_parens)
      t1 op_style ")" op_style "→" typ t2
  | TArray t1 ->
    Format.fprintf fmt "@[<hov 2>%a@ %a@]" base_type "collection" typ t1
  | TAny -> base_type fmt "any"

let lit (type a) (fmt : Format.formatter) (l : a glit) : unit =
  match l with
  | LBool b -> lit_style fmt (string_of_bool b)
  | LInt i -> lit_style fmt (Runtime.integer_to_string i)
  | LEmptyError -> lit_style fmt "∅ "
  | LUnit -> lit_style fmt "()"
  | LRat i ->
    lit_style fmt
      (Runtime.decimal_to_string ~max_prec_digits:!Cli.max_prec_digits i)
  | LMoney e -> (
    match !Cli.locale_lang with
    | En -> lit_style fmt (Format.asprintf "$%s" (Runtime.money_to_string e))
    | Fr -> lit_style fmt (Format.asprintf "%s €" (Runtime.money_to_string e))
    | Pl -> lit_style fmt (Format.asprintf "%s PLN" (Runtime.money_to_string e))
    )
  | LDate d -> lit_style fmt (Runtime.date_to_string d)
  | LDuration d -> lit_style fmt (Runtime.duration_to_string d)

let log_entry (fmt : Format.formatter) (entry : log_entry) : unit =
  Format.fprintf fmt "@<2>%a"
    (fun fmt -> function
      | VarDef _ -> Cli.format_with_style [ANSITerminal.blue] fmt "≔ "
      | BeginCall -> Cli.format_with_style [ANSITerminal.yellow] fmt "→ "
      | EndCall -> Cli.format_with_style [ANSITerminal.yellow] fmt "← "
      | PosRecordIfTrueBool ->
        Cli.format_with_style [ANSITerminal.green] fmt "☛ ")
    entry

let operator_to_string : type a k. (a, k) Op.t -> string = function
  | Not -> "~"
  | Length -> "length"
  | GetDay -> "get_day"
  | GetMonth -> "get_month"
  | GetYear -> "get_year"
  | FirstDayOfMonth -> "first_day_of_month"
  | LastDayOfMonth -> "last_day_of_month"
  | ToRat -> "to_rat"
  | ToRat_int -> "to_rat_int"
  | ToRat_mon -> "to_rat_mon"
  | ToMoney -> "to_mon"
  | ToMoney_rat -> "to_mon_rat"
  | Round -> "round"
  | Round_rat -> "round_rat"
  | Round_mon -> "round_mon"
  | Log _ -> "Log"
  | Minus -> "-"
  | Minus_int -> "-!"
  | Minus_rat -> "-."
  | Minus_mon -> "-$"
  | Minus_dur -> "-^"
  | And -> "&&"
  | Or -> "||"
  | Xor -> "xor"
  | Eq -> "="
  | Map -> "map"
  | Reduce -> "reduce"
  | Concat -> "++"
  | Filter -> "filter"
  | Add -> "+"
  | Add_int_int -> "+!"
  | Add_rat_rat -> "+."
  | Add_mon_mon -> "+$"
  | Add_dat_dur AbortOnRound -> "+@"
  | Add_dat_dur RoundUp -> "+@u"
  | Add_dat_dur RoundDown -> "+@d"
  | Add_dur_dur -> "+^"
  | Sub -> "-"
  | Sub_int_int -> "-!"
  | Sub_rat_rat -> "-."
  | Sub_mon_mon -> "-$"
  | Sub_dat_dat -> "-@"
  | Sub_dat_dur -> "-@^"
  | Sub_dur_dur -> "-^"
  | Mult -> "*"
  | Mult_int_int -> "*!"
  | Mult_rat_rat -> "*."
  | Mult_mon_rat -> "*$"
  | Mult_dur_int -> "*^"
  | Div -> "/"
  | Div_int_int -> "/!"
  | Div_rat_rat -> "/."
  | Div_mon_mon -> "/$"
  | Div_mon_rat -> "/$."
  | Div_dur_dur -> "/^"
  | Lt -> "<"
  | Lt_int_int -> "<!"
  | Lt_rat_rat -> "<."
  | Lt_mon_mon -> "<$"
  | Lt_dur_dur -> "<^"
  | Lt_dat_dat -> "<@"
  | Lte -> "<="
  | Lte_int_int -> "<=!"
  | Lte_rat_rat -> "<=."
  | Lte_mon_mon -> "<=$"
  | Lte_dur_dur -> "<=^"
  | Lte_dat_dat -> "<=@"
  | Gt -> ">"
  | Gt_int_int -> ">!"
  | Gt_rat_rat -> ">."
  | Gt_mon_mon -> ">$"
  | Gt_dur_dur -> ">^"
  | Gt_dat_dat -> ">@"
  | Gte -> ">="
  | Gte_int_int -> ">=!"
  | Gte_rat_rat -> ">=."
  | Gte_mon_mon -> ">=$"
  | Gte_dur_dur -> ">=^"
  | Gte_dat_dat -> ">=@"
  | Eq_int_int -> "=!"
  | Eq_rat_rat -> "=."
  | Eq_mon_mon -> "=$"
  | Eq_dur_dur -> "=^"
  | Eq_dat_dat -> "=@"
  | Fold -> "fold"
  | HandleDefault -> "handledefault"
  | HandleDefaultOpt -> "handledefault_opt"

let operator (type k) (fmt : Format.formatter) (op : ('a, k) operator) : unit =
  match op with
  | Log (entry, infos) ->
    Format.fprintf fmt "%a@[<hov 2>[%a|%a]@]" op_style "log" log_entry entry
      (Format.pp_print_list
         ~pp_sep:(fun fmt () -> Format.fprintf fmt ".")
         (fun fmt info -> Uid.MarkedString.format fmt info))
      infos
  | op -> Format.fprintf fmt "%a" op_style (operator_to_string op)

let except (fmt : Format.formatter) (exn : except) : unit =
  op_style fmt
    (match exn with
    | EmptyError -> "EmptyError"
    | ConflictError -> "ConflictError"
    | Crash -> "Crash"
    | NoValueProvided -> "NoValueProvided")

let var_debug fmt v =
  Format.fprintf fmt "%s_%d" (Bindlib.name_of v) (Bindlib.uid_of v)

let var fmt v = Format.pp_print_string fmt (Bindlib.name_of v)

let needs_parens (type a) (e : (a, _) gexpr) : bool =
  match Marked.unmark e with _ -> true

let rec expr_aux :
    type a.
    ?debug:bool ->
    decl_ctx option ->
    Bindlib.ctxt ->
    Format.formatter ->
    (a, 't) gexpr ->
    unit =
 fun ?(debug = false) ctx bnd_ctx fmt e ->
  let exprb bnd_ctx e = expr_aux ~debug ctx bnd_ctx e in
  let expr e = exprb bnd_ctx e in
  let var = if debug then var_debug else var in
  let rainbow =
    [
      ANSITerminal.white;
      ANSITerminal.red;
      ANSITerminal.blue;
      ANSITerminal.yellow;
      ANSITerminal.green;
      ANSITerminal.magenta;
      ANSITerminal.cyan;
    ]
  in
  let rainbow_state = ref 0 in
  let with_parens fmt e =
    if needs_parens e then (
      let floyd =
        incr rainbow_state;
        [
          (* ANSITerminal.Blink; *)
          List.nth rainbow (!rainbow_state mod List.length rainbow);
        ]
      in

      Cli.format_with_style floyd fmt "(";
      expr fmt e;
      Cli.format_with_style floyd fmt ")")
    else expr fmt e
  in
  match Marked.unmark e with
  | EVar v -> var fmt v
  | ETuple es ->
    Format.fprintf fmt "@[<hov 2>%a%a%a@]" punctuation "("
      (Format.pp_print_list
         ~pp_sep:(fun fmt () -> Format.fprintf fmt ",@ ")
         (fun fmt e -> expr fmt e))
      es punctuation ")"
  | EArray es ->
    Format.fprintf fmt "@[<hov 2>%a%a%a@]" punctuation "["
      (Format.pp_print_list
         ~pp_sep:(fun fmt () -> Format.fprintf fmt ";@ ")
         (fun fmt e -> expr fmt e))
      es punctuation "]"
  | ETupleAccess { e; index; _ } ->
    expr fmt e;
    punctuation fmt ".";
    Format.pp_print_int fmt index
  | ELit l -> lit fmt l
  | EApp { f = EAbs { binder; tys }, _; args } ->
    let xs, body, bnd_ctx = Bindlib.unmbind_in bnd_ctx binder in
    let expr = exprb bnd_ctx in
    let xs_tau = List.mapi (fun i tau -> xs.(i), tau) tys in
    let xs_tau_arg = List.map2 (fun (x, tau) arg -> x, tau, arg) xs_tau args in
    Format.fprintf fmt "%a%a"
      (Format.pp_print_list
         ~pp_sep:(fun fmt () -> Format.fprintf fmt "")
         (fun fmt (x, tau, arg) ->
           Format.fprintf fmt "@[<hov 2>%a@ %a@ %a@ %a@ %a@ %a@ %a@]@\n" keyword
             "let" var x punctuation ":" (typ ctx) tau punctuation "=" expr arg
             keyword "in"))
      xs_tau_arg expr body
  | EAbs { binder; tys } ->
    let xs, body, bnd_ctx = Bindlib.unmbind_in bnd_ctx binder in
    let expr = exprb bnd_ctx in
    let xs_tau = List.mapi (fun i tau -> xs.(i), tau) tys in
    Format.fprintf fmt "@[<hov 2>%a @[<hov 2>%a@] %a@ %a@]" punctuation "λ"
      (Format.pp_print_list
         ~pp_sep:(fun fmt () -> Format.fprintf fmt "@ ")
         (fun fmt (x, tau) ->
           Format.fprintf fmt "%a%a%a %a%a" punctuation "(" var x punctuation
             ":" (typ ctx) tau punctuation ")"))
      xs_tau punctuation "→" expr body
  | EApp { f = EOp { op = (Map | Filter) as op; _ }, _; args = [arg1; arg2] } ->
    Format.fprintf fmt "@[<hov 2>%a@ %a@ %a@]" operator op with_parens arg1
      with_parens arg2
  | EApp { f = EOp { op; _ }, _; args = [arg1; arg2] } ->
    Format.fprintf fmt "@[<hov 2>%a@ %a@ %a@]" with_parens arg1 operator op
      with_parens arg2
  | EApp { f = EOp { op = Log _; _ }, _; args = [arg1] } when not debug ->
    expr fmt arg1
  | EApp { f = EOp { op; _ }, _; args = [arg1] } ->
    Format.fprintf fmt "@[<hov 2>%a@ %a@]" operator op with_parens arg1
  | EApp { f; args } ->
    Format.fprintf fmt "@[<hov 2>%a@ %a@]" expr f
      (Format.pp_print_list
         ~pp_sep:(fun fmt () -> Format.fprintf fmt "@ ")
         with_parens)
      args
  | EIfThenElse { cond; etrue; efalse } ->
    Format.fprintf fmt "@[<hov 2>%a@ %a@ %a@ %a@ %a@ %a@]" keyword "if" expr
      cond keyword "then" expr etrue keyword "else" expr efalse
  | EOp { op; _ } -> operator fmt op
  | EDefault { excepts; just; cons } ->
    if List.length excepts = 0 then
      Format.fprintf fmt "@[<hov 2>%a%a@ %a@ %a%a@]" punctuation "⟨" expr just
        punctuation "⊢" expr cons punctuation "⟩"
    else
      Format.fprintf fmt "@[<hov 2>%a%a@ %a@ %a@ %a@ %a%a@]" punctuation "⟨"
        (Format.pp_print_list
           ~pp_sep:(fun fmt () -> Format.fprintf fmt "%a@ " punctuation ",")
           expr)
        excepts punctuation "|" expr just punctuation "⊢" expr cons punctuation
        "⟩"
  | EErrorOnEmpty e' ->
    Format.fprintf fmt "%a@ %a" op_style "error_empty" with_parens e'
  | EAssert e' ->
    Format.fprintf fmt "@[<hov 2>%a@ %a%a%a@]" keyword "assert" punctuation "("
      expr e' punctuation ")"
  | ECatch { body; exn; handler } ->
    Format.fprintf fmt "@[<hov 2>%a@ %a@ %a@ %a ->@ %a@]" keyword "try"
      with_parens body keyword "with" except exn with_parens handler
  | ERaise exn ->
    Format.fprintf fmt "@[<hov 2>%a@ %a@]" keyword "raise" except exn
  | ELocation loc -> location fmt loc
  | EDStructAccess { e; field; _ } ->
    Format.fprintf fmt "%a%a%a%a%a" expr e punctuation "." punctuation "\""
      IdentName.format_t field punctuation "\""
  | EStruct { name; fields } ->
    Format.fprintf fmt "@[<hov 2>%a@ %a@ %a%a@]" punctuation "{"
      (Format.pp_print_list
         ~pp_sep:(fun fmt () -> Format.fprintf fmt "%a@ " punctuation ";")
         (fun fmt (field_name, field_expr) ->
           Format.fprintf fmt "%a%a%a%a@ %a" punctuation "\""
             StructField.format_t field_name punctuation "\"" punctuation "="
             expr field_expr))
      (StructField.Map.bindings fields)
      punctuation "}_" StructName.format_t name
  | EStructAccess { e; field; _ } ->
    Format.fprintf fmt "%a%a%a%a%a" expr e punctuation "." punctuation "\""
      StructField.format_t field punctuation "\""
  | EInj { e; cons; _ } ->
    Format.fprintf fmt "%a@ %a" EnumConstructor.format_t cons with_parens e
  | EMatch { e; cases; _ } ->
<<<<<<< HEAD
    Format.fprintf fmt "@[<hov 2>%a@ @[<hov 2>%a@]@ %a@ %a@ %a@]" keyword
      "match" expr e keyword "with"
=======
    Format.fprintf fmt "@[<v 0>@[<hov 2>%a@ %a@]@ %a@ %a@]" keyword "match" expr
      e keyword "with"
>>>>>>> d3384d8b
      (Format.pp_print_list
         ~pp_sep:(fun fmt () -> Format.fprintf fmt "@\n")
         (fun fmt (cons_name, case_expr) ->
           Format.fprintf fmt "@[<hov 2>%a %a@ %a@ %a@]" punctuation "|"
             enum_constructor cons_name punctuation "→" expr case_expr))
      (EnumConstructor.Map.bindings cases)
      keyword "end"
  | EScopeCall { scope; args } ->
    Format.pp_open_hovbox fmt 2;
    ScopeName.format_t fmt scope;
    Format.pp_print_space fmt ();
    keyword fmt "of";
    Format.pp_print_space fmt ();
    Format.pp_open_hvbox fmt 2;
    punctuation fmt "{";
    Format.pp_print_list
      ~pp_sep:(fun fmt () -> Format.fprintf fmt "%a@ " punctuation ";")
      (fun fmt (field_name, field_expr) ->
        Format.fprintf fmt "%a%a%a%a@ %a" punctuation "\"" ScopeVar.format_t
          field_name punctuation "\"" punctuation "=" expr field_expr)
      fmt
      (ScopeVar.Map.bindings args);
    Format.pp_close_box fmt ();
    punctuation fmt "}";
    Format.pp_close_box fmt ()

let typ_debug = typ None
let typ ctx = typ (Some ctx)
let expr_debug ?debug = expr_aux ?debug None Bindlib.empty_ctxt
let expr ?debug ctx = expr_aux ?debug (Some ctx) Bindlib.empty_ctxt<|MERGE_RESOLUTION|>--- conflicted
+++ resolved
@@ -413,20 +413,14 @@
   | EInj { e; cons; _ } ->
     Format.fprintf fmt "%a@ %a" EnumConstructor.format_t cons with_parens e
   | EMatch { e; cases; _ } ->
-<<<<<<< HEAD
-    Format.fprintf fmt "@[<hov 2>%a@ @[<hov 2>%a@]@ %a@ %a@ %a@]" keyword
-      "match" expr e keyword "with"
-=======
     Format.fprintf fmt "@[<v 0>@[<hov 2>%a@ %a@]@ %a@ %a@]" keyword "match" expr
       e keyword "with"
->>>>>>> d3384d8b
       (Format.pp_print_list
          ~pp_sep:(fun fmt () -> Format.fprintf fmt "@\n")
          (fun fmt (cons_name, case_expr) ->
            Format.fprintf fmt "@[<hov 2>%a %a@ %a@ %a@]" punctuation "|"
              enum_constructor cons_name punctuation "→" expr case_expr))
       (EnumConstructor.Map.bindings cases)
-      keyword "end"
   | EScopeCall { scope; args } ->
     Format.pp_open_hovbox fmt 2;
     ScopeName.format_t fmt scope;
