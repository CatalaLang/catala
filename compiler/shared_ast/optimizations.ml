(* This file is part of the Catala compiler, a specification language for tax
   and social benefits computation rules. Copyright (C) 2022 Inria,
   contributors: Alain Delaët <alain.delaet--tixeuil@inria.fr>, Denis Merigoux
   <denis.merigoux@inria.fr>

   Licensed under the Apache License, Version 2.0 (the "License"); you may not
   use this file except in compliance with the License. You may obtain a copy of
   the License at

   http://www.apache.org/licenses/LICENSE-2.0

   Unless required by applicable law or agreed to in writing, software
   distributed under the License is distributed on an "AS IS" BASIS, WITHOUT
   WARRANTIES OR CONDITIONS OF ANY KIND, either express or implied. See the
   License for the specific language governing permissions and limitations under
   the License. *)
open Catala_utils
open Definitions

type ('a, 'b, 'm) optimizations_ctx = {
  var_values :
    ( (('a, 'b) dcalc_lcalc, 'm) gexpr,
      (('a, 'b) dcalc_lcalc, 'm) gexpr )
    Var.Map.t;
  decl_ctx : decl_ctx;
}

let all_match_cases_are_id_fun cases n =
  EnumConstructor.Map.for_all
    (fun i case ->
      match Mark.remove case with
      | EAbs { binder; _ } -> (
        let var, body = Bindlib.unmbind binder in
        (* because of invariant [invariant_match], the arity is always one. *)
        let[@warning "-8"] [| var |] = var in
        match Mark.remove body with
        | EInj { cons = i'; name = n'; e = EVar x, _ } ->
          EnumConstructor.equal i i'
          && EnumName.equal n n'
          && Bindlib.eq_vars x var
        | EInj { cons = i'; name = n'; e = ELit LUnit, _ } ->
          (* since unit is the only value of type unit. We don't need to check
             the equality. *)
          EnumConstructor.equal i i' && EnumName.equal n n'
        | _ -> false)
      | _ ->
        (* because of invariant [invariant_match], there is always some EAbs in
           each cases. *)
        assert false)
    cases

let all_match_cases_map_to_same_constructor cases n =
  EnumConstructor.Map.for_all
    (fun i case ->
      match Mark.remove case with
      | EAbs { binder; _ } -> (
        let _, body = Bindlib.unmbind binder in
        match Mark.remove body with
        | EInj { cons = i'; name = n'; _ } ->
          EnumConstructor.equal i i' && EnumName.equal n n'
        | _ -> false)
      | _ -> assert false)
    cases

let binder_vars_used_at_most_once
    (binder :
      ( (('a, 'b) dcalc_lcalc, ('a, 'b) dcalc_lcalc, 'm) base_gexpr,
        (('a, 'b) dcalc_lcalc, 'm) gexpr )
      Bindlib.mbinder) : bool =
  (* fast path: variables not used at all *)
  (not (Array.exists Fun.id (Bindlib.mbinder_occurs binder)))
  ||
  let vars, body = Bindlib.unmbind binder in
  let rec vars_count (e : (('a, 'b) dcalc_lcalc, 'm) gexpr) : int array =
    match e with
    | EVar v, _ ->
      Array.map
        (fun i -> if Bindlib.eq_vars v (Array.get vars i) then 1 else 0)
        (Array.make (Array.length vars) 0)
    | e ->
      Expr.shallow_fold
        (fun e' acc -> Array.map2 (fun x y -> x + y) (vars_count e') acc)
        e
        (Array.make (Array.length vars) 0)
  in
  not (Array.exists (fun c -> c > 1) (vars_count body))

let rec optimize_expr :
    type a b.
    (a, b, 'm) optimizations_ctx ->
    ((a, b) dcalc_lcalc, 'm) gexpr ->
    ((a, b) dcalc_lcalc, 'm) boxed_gexpr =
 fun ctx e ->
  (* We proceed bottom-up, first apply on the subterms *)
  let e = Expr.map ~f:(optimize_expr ctx) e in
  let mark = Mark.get e in
  (* Then reduce the parent node *)
  let reduce (e : ((a, b) dcalc_lcalc, 'm) gexpr) =
    (* Todo: improve the handling of eapp(log,elit) cases here, it obfuscates
       the matches and the log calls are not preserved, which would be a good
       property *)
    match Mark.remove e with
    | EApp
        {
          f =
            ( EOp { op = Not; _ }, _
            | ( EApp
                  {
                    f = EOp { op = Log _; _ }, _;
                    args = [(EOp { op = Not; _ }, _)];
                  },
                _ ) ) as op;
          args = [e1];
        } -> (
      (* reduction of logical not *)
      match e1 with
      | ELit (LBool false), _ -> ELit (LBool true)
      | ELit (LBool true), _ -> ELit (LBool false)
      | e1 -> EApp { f = op; args = [e1] })
    | EApp
        {
          f =
            ( EOp { op = Or; _ }, _
            | ( EApp
                  {
                    f = EOp { op = Log _; _ }, _;
                    args = [(EOp { op = Or; _ }, _)];
                  },
                _ ) ) as op;
          args = [e1; e2];
        } -> (
      (* reduction of logical or *)
      match e1, e2 with
      | (ELit (LBool false), _), new_e | new_e, (ELit (LBool false), _) ->
        Mark.remove new_e
      | (ELit (LBool true), _), _ | _, (ELit (LBool true), _) ->
        ELit (LBool true)
      | _ -> EApp { f = op; args = [e1; e2] })
    | EApp
        {
          f =
            ( EOp { op = And; _ }, _
            | ( EApp
                  {
                    f = EOp { op = Log _; _ }, _;
                    args = [(EOp { op = And; _ }, _)];
                  },
                _ ) ) as op;
          args = [e1; e2];
        } -> (
      (* reduction of logical and *)
      match e1, e2 with
      | (ELit (LBool true), _), new_e | new_e, (ELit (LBool true), _) ->
        Mark.remove new_e
      | (ELit (LBool false), _), _ | _, (ELit (LBool false), _) ->
        ELit (LBool false)
      | _ -> EApp { f = op; args = [e1; e2] })
    | EMatch { e = EInj { e = e'; cons; name = n' }, _; cases; name = n }
    (* iota-reduction *)
      when EnumName.equal n n' -> (
      (* match E x with | E y -> e1 = e1[y |-> x]*)
      match Mark.remove @@ EnumConstructor.Map.find cons cases with
      (* holds because of invariant_match_inversion *)
      | EAbs { binder; _ } ->
        Mark.remove
          (Bindlib.msubst binder ([e'] |> List.map fst |> Array.of_list))
      | _ -> assert false)
    | EMatch { e = e'; cases; name = n } when all_match_cases_are_id_fun cases n
      ->
      (* iota-reduction when the match is equivalent to an identity function *)
      Mark.remove e'
    | EMatch
        {
          e = EMatch { e = arg; cases = cases1; name = n1 }, _;
          cases = cases2;
          name = n2;
        }
      when false
           (* TODO: this case is buggy because of the box/unbox manipulation, it
              should be fixed before removing this [false] value*)
           && EnumName.equal n1 n2
           && all_match_cases_map_to_same_constructor cases1 n1 ->
      (* iota-reduction when the matched expression is itself a match of the
         same enum mapping all constructors to themselves *)
      let cases =
        EnumConstructor.Map.merge
          (fun _i o1 o2 ->
            match o1, o2 with
            | Some b1, Some e2 -> (
              match Mark.remove b1, Mark.remove e2 with
              | EAbs { binder = b1; _ }, EAbs { binder = b2; tys } -> (
                let v1, e1 = Bindlib.unmbind b1 in
                let[@warning "-8"] [| v1 |] = v1 in
                match Mark.remove e1 with
                | EInj { e = e1; _ } ->
                  Some
                    (Expr.unbox
                       (Expr.make_abs [| v1 |]
                          (Expr.box
                             (Bindlib.msubst b2
                                ([e1] |> List.map fst |> Array.of_list)))
                          tys (Expr.pos e2)))
                | _ -> assert false)
              | _ -> assert false)
            | _ -> assert false)
          cases1 cases2
      in
      EMatch { e = arg; cases; name = n1 }
    | EApp { f = EAbs { binder; _ }, _; args }
      when binder_vars_used_at_most_once binder
<<<<<<< HEAD
           (* when variables not used *)
           || match args with [((EVar _ | ELit _), _)] -> true | _ -> false ->
      (* beta reduction for special cases *)
=======
           || List.for_all (function EVar _, _ -> true | _ -> false) args ->
      (* beta reduction when variables not used, and for variable aliases *)
>>>>>>> 50730ab8
      Mark.remove (Bindlib.msubst binder (List.map fst args |> Array.of_list))
    | EStructAccess { name; field; e = EStruct { name = name1; fields }, _ }
      when StructName.equal name name1 ->
      Mark.remove (StructField.Map.find field fields)
<<<<<<< HEAD
    | EErrorOnEmpty (EPureDefault (e, _), _) -> e
=======
    | EErrorOnEmpty
        ( EDefault
            {
              excepts = [];
              just = ELit (LBool true), _;
              cons = EPureDefault e, _;
            },
          _ ) ->
      (* No exceptions, always true *)
      Mark.remove e
    | EErrorOnEmpty
        ( EDefault
            {
              excepts =
                [
                  ( EDefault { excepts = []; just = ELit (LBool true), _; cons },
                    _ );
                ];
              _;
            },
          _ ) ->
      (* Single, always true exception *)
      Mark.remove cons
>>>>>>> 50730ab8
    | EDefault { excepts; just; cons } -> (
      (* TODO: mechanically prove each of these optimizations correct *)
      let excepts =
        List.filter (fun except -> Mark.remove except <> EEmptyError) excepts
        (* we can discard the exceptions that are always empty error *)
      in
      let value_except_count =
        List.fold_left
          (fun nb except -> if Expr.is_value except then nb + 1 else nb)
          0 excepts
      in
      if value_except_count > 1 then
        (* at this point we know a conflict error will be triggered so we just
           feed the expression to the interpreter that will print the beautiful
           right error message *)
        let (_ : _ gexpr) =
          Interpreter.evaluate_expr ctx.decl_ctx Cli.En
            (* Default language to English, no errors should be raised normally
               so we don't care *)
            e
        in
        assert false
      else
        match excepts, just with
        | [(EDefault { excepts = []; just = ELit (LBool true), _; cons }, _)], _
          ->
          (* No exceptions with condition [true] *)
          Mark.remove cons
        | ( [],
            ( ( ELit (LBool false)
              | EApp
                  {
                    f = EOp { op = Log _; _ }, _;
                    args = [(ELit (LBool false), _)];
                  } ),
              _ ) ) ->
          (* No exceptions and condition false *)
          EEmptyError
        | ( [except],
            ( ( ELit (LBool false)
              | EApp
                  {
                    f = EOp { op = Log _; _ }, _;
                    args = [(ELit (LBool false), _)];
                  } ),
              _ ) ) ->
          (* Single exception and condition false *)
          Mark.remove except
        | excepts, just -> EDefault { excepts; just; cons })
    | EIfThenElse
        {
          cond =
            ( ELit (LBool true), _
            | ( EApp
                  {
                    f = EOp { op = Log _; _ }, _;
                    args = [(ELit (LBool true), _)];
                  },
                _ ) );
          etrue;
          _;
        } ->
      Mark.remove etrue
    | EIfThenElse
        {
          cond =
            ( ( ELit (LBool false)
              | EApp
                  {
                    f = EOp { op = Log _; _ }, _;
                    args = [(ELit (LBool false), _)];
                  } ),
              _ );
          efalse;
          _;
        } ->
      Mark.remove efalse
    | EIfThenElse
        {
          cond;
          etrue =
            ( ( ELit (LBool btrue)
              | EApp
                  {
                    f = EOp { op = Log _; _ }, _;
                    args = [(ELit (LBool btrue), _)];
                  } ),
              _ );
          efalse =
            ( ( ELit (LBool bfalse)
              | EApp
                  {
                    f = EOp { op = Log _; _ }, _;
                    args = [(ELit (LBool bfalse), _)];
                  } ),
              _ );
        } ->
      if btrue && not bfalse then Mark.remove cond
      else if (not btrue) && bfalse then
        EApp
          {
            f = EOp { op = Not; tys = [TLit TBool, Expr.mark_pos mark] }, mark;
            args = [cond];
          }
        (* note: this last call eliminates the condition & might skip log calls
           as well *)
      else (* btrue = bfalse *) ELit (LBool btrue)
    | EApp { f = EOp { op = Op.Fold; _ }, _; args = [_f; init; (EArray [], _)] }
      ->
      (*reduces a fold with an empty list *)
      Mark.remove init
    | EApp
        { f = EOp { op = Op.Fold; _ }, _; args = [f; init; (EArray [e'], _)] }
      ->
      (* reduces a fold with one element *)
      EApp { f; args = [init; e'] }
    | ECatch { body; exn; handler } -> (
      (* peephole exception catching reductions *)
      match Mark.remove body, Mark.remove handler with
      | ERaise exn', ERaise exn'' when exn' = exn && exn = exn'' -> ERaise exn
      | ERaise exn', _ when exn' = exn -> Mark.remove handler
      | _, ERaise exn' when exn' = exn -> Mark.remove body
      | _ -> ECatch { body; exn; handler })
    | e -> e
  in
  Expr.Box.app1 e reduce mark

let optimize_expr :
      'm.
      decl_ctx ->
      (('a, 'b) dcalc_lcalc, 'm) gexpr ->
      (('a, 'b) dcalc_lcalc, 'm) boxed_gexpr =
 fun (decl_ctx : decl_ctx) (e : (('a, 'b) dcalc_lcalc, 'm) gexpr) ->
  optimize_expr { var_values = Var.Map.empty; decl_ctx } e

let optimize_program (p : 'm program) : 'm program =
  Bindlib.unbox
    (Program.map_exprs ~f:(optimize_expr p.decl_ctx) ~varf:(fun v -> v) p)

let test_iota_reduction_1 () =
  let x = Var.make "x" in
  let enumT = EnumName.fresh [] ("t", Pos.no_pos) in
  let consA = EnumConstructor.fresh ("A", Pos.no_pos) in
  let consB = EnumConstructor.fresh ("B", Pos.no_pos) in
  let consC = EnumConstructor.fresh ("C", Pos.no_pos) in
  let consD = EnumConstructor.fresh ("D", Pos.no_pos) in
  let nomark = Untyped { pos = Pos.no_pos } in
  let injA = Expr.einj ~e:(Expr.evar x nomark) ~cons:consA ~name:enumT nomark in
  let injC = Expr.einj ~e:(Expr.evar x nomark) ~cons:consC ~name:enumT nomark in
  let injD = Expr.einj ~e:(Expr.evar x nomark) ~cons:consD ~name:enumT nomark in
  let cases : ('a, 't) boxed_gexpr EnumConstructor.Map.t =
    EnumConstructor.Map.of_list
      [
        consA, Expr.eabs (Expr.bind [| x |] injC) [TAny, Pos.no_pos] nomark;
        consB, Expr.eabs (Expr.bind [| x |] injD) [TAny, Pos.no_pos] nomark;
      ]
  in
  let matchA = Expr.ematch ~e:injA ~name:enumT ~cases nomark in
  Alcotest.(check string)
    "same string"
    "before=match (A x)\n\
    \       with\n\
    \       | A → (λ (x: any) → C x)\n\
    \       | B → (λ (x: any) → D x)\n\
     after=C\n\
     x"
    (Format.asprintf "before=%a\nafter=%a" Expr.format (Expr.unbox matchA)
       Expr.format
       (Expr.unbox (optimize_expr Program.empty_ctx (Expr.unbox matchA))))

let cases_of_list l : ('a, 't) boxed_gexpr EnumConstructor.Map.t =
  EnumConstructor.Map.of_list
  @@ ListLabels.map l ~f:(fun (cons, f) ->
         let var = Var.make "x" in
         ( cons,
           Expr.eabs
             (Expr.bind [| var |] (f var))
             [TAny, Pos.no_pos]
             (Untyped { pos = Pos.no_pos }) ))

let test_iota_reduction_2 () =
  let enumT = EnumName.fresh [] ("t", Pos.no_pos) in
  let consA = EnumConstructor.fresh ("A", Pos.no_pos) in
  let consB = EnumConstructor.fresh ("B", Pos.no_pos) in
  let consC = EnumConstructor.fresh ("C", Pos.no_pos) in
  let consD = EnumConstructor.fresh ("D", Pos.no_pos) in

  let nomark = Untyped { pos = Pos.no_pos } in

  let num n = Expr.elit (LInt (Runtime.integer_of_int n)) nomark in

  let injAe e = Expr.einj ~e ~cons:consA ~name:enumT nomark in
  let injBe e = Expr.einj ~e ~cons:consB ~name:enumT nomark in
  let injCe e = Expr.einj ~e ~cons:consC ~name:enumT nomark in
  let injDe e = Expr.einj ~e ~cons:consD ~name:enumT nomark in

  (* let injA x = injAe (Expr.evar x nomark) in *)
  let injB x = injBe (Expr.evar x nomark) in
  let injC x = injCe (Expr.evar x nomark) in
  let injD x = injDe (Expr.evar x nomark) in

  let matchA =
    Expr.ematch
      ~e:
        (Expr.ematch ~e:(num 1) ~name:enumT
           ~cases:
             (cases_of_list
                [
                  (consB, fun x -> injBe (injB x));
                  (consA, fun _x -> injAe (num 20));
                ])
           nomark)
      ~name:enumT
      ~cases:(cases_of_list [consA, injC; consB, injD])
      nomark
  in
  Alcotest.(check string)
    "same string "
    "before=match\n\
    \         (match 1\n\
    \          with\n\
    \          | A → (λ (x: any) → A 20)\n\
    \          | B → (λ (x: any) → B B x))\n\
    \       with\n\
    \       | A → (λ (x: any) → C x)\n\
    \       | B → (λ (x: any) → D x)\n\
     after=match 1\n\
    \      with\n\
    \      | A → (λ (x: any) → C 20)\n\
    \      | B → (λ (x: any) → D B x)\n"
    (Format.asprintf "before=@[%a@]@.after=%a@." Expr.format (Expr.unbox matchA)
       Expr.format
       (Expr.unbox (optimize_expr Program.empty_ctx (Expr.unbox matchA))))<|MERGE_RESOLUTION|>--- conflicted
+++ resolved
@@ -208,45 +208,16 @@
       EMatch { e = arg; cases; name = n1 }
     | EApp { f = EAbs { binder; _ }, _; args }
       when binder_vars_used_at_most_once binder
-<<<<<<< HEAD
-           (* when variables not used *)
-           || match args with [((EVar _ | ELit _), _)] -> true | _ -> false ->
-      (* beta reduction for special cases *)
-=======
-           || List.for_all (function EVar _, _ -> true | _ -> false) args ->
-      (* beta reduction when variables not used, and for variable aliases *)
->>>>>>> 50730ab8
+           || List.for_all
+                (function (EVar _ | ELit _), _ -> true | _ -> false)
+                args ->
+      (* beta reduction when variables not used, and for variable aliases and
+         literal *)
       Mark.remove (Bindlib.msubst binder (List.map fst args |> Array.of_list))
     | EStructAccess { name; field; e = EStruct { name = name1; fields }, _ }
       when StructName.equal name name1 ->
       Mark.remove (StructField.Map.find field fields)
-<<<<<<< HEAD
     | EErrorOnEmpty (EPureDefault (e, _), _) -> e
-=======
-    | EErrorOnEmpty
-        ( EDefault
-            {
-              excepts = [];
-              just = ELit (LBool true), _;
-              cons = EPureDefault e, _;
-            },
-          _ ) ->
-      (* No exceptions, always true *)
-      Mark.remove e
-    | EErrorOnEmpty
-        ( EDefault
-            {
-              excepts =
-                [
-                  ( EDefault { excepts = []; just = ELit (LBool true), _; cons },
-                    _ );
-                ];
-              _;
-            },
-          _ ) ->
-      (* Single, always true exception *)
-      Mark.remove cons
->>>>>>> 50730ab8
     | EDefault { excepts; just; cons } -> (
       (* TODO: mechanically prove each of these optimizations correct *)
       let excepts =
