(* This file is part of the Catala compiler, a specification language for tax
   and social benefits computation rules. Copyright (C) 2022 Inria,
   contributors: Alain Delaët <alain.delaet--tixeuil@inria.fr>, Denis Merigoux
   <denis.merigoux@inria.fr>

   Licensed under the Apache License, Version 2.0 (the "License"); you may not
   use this file except in compliance with the License. You may obtain a copy of
   the License at

   http://www.apache.org/licenses/LICENSE-2.0

   Unless required by applicable law or agreed to in writing, software
   distributed under the License is distributed on an "AS IS" BASIS, WITHOUT
   WARRANTIES OR CONDITIONS OF ANY KIND, either express or implied. See the
   License for the specific language governing permissions and limitations under
   the License. *)
open Catala_utils
open Definitions

type ('a, 'b, 'm) optimizations_ctx = { decl_ctx : decl_ctx }

let binder_vars_used_at_most_once
    (binder :
      ( ('a dcalc_lcalc, 'a dcalc_lcalc, 'm) base_gexpr,
        ('a dcalc_lcalc, 'm) gexpr )
      Bindlib.mbinder) : bool =
  (* fast path: variables not used at all *)
  (not (Array.exists Fun.id (Bindlib.mbinder_occurs binder)))
  ||
  let vars, body = Bindlib.unmbind binder in
  let rec vars_count (e : ('a dcalc_lcalc, 'm) gexpr) : int array =
    match e with
    | EVar v, _ ->
      Array.map
        (fun i -> if Bindlib.eq_vars v (Array.get vars i) then 1 else 0)
        (Array.make (Array.length vars) 0)
    | e ->
      Expr.shallow_fold
        (fun e' acc -> Array.map2 (fun x y -> x + y) (vars_count e') acc)
        e
        (Array.make (Array.length vars) 0)
  in
  not (Array.exists (fun c -> c > 1) (vars_count body))

<<<<<<< HEAD
=======
(* beta reduction when variables not used, and for variable aliases and
   literal *)
let simplified_apply f args tys =
  match f with
  | EAbs { binder; _ }, _
    when binder_vars_used_at_most_once binder
         || List.for_all
              (function (EVar _ | ELit _), _ -> true | _ -> false)
              args ->
    Mark.remove (Bindlib.msubst binder (List.map fst args |> Array.of_list))
  | _ -> EApp { f; args; tys }

>>>>>>> 8e8b8827
let literal_bool = function
  | ELit (LBool b), _
  | EAppOp { op = Log _, _; args = [(ELit (LBool b), _)]; _ }, _ ->
    Some b
  | _ -> None

<<<<<<< HEAD
=======
let simplified_ifthenelse cond etrue efalse m =
  if Expr.equal etrue efalse then Mark.remove etrue
  else
    match literal_bool etrue, literal_bool efalse with
    | Some true, Some false -> Mark.remove cond
    | Some false, Some true ->
      EAppOp
        {
          op = Not, Expr.mark_pos m;
          tys = [TLit TBool, Expr.mark_pos m];
          args = [cond];
        }
    | Some true, Some true | Some false, Some false -> Mark.remove etrue
    | _ -> (
      match literal_bool cond with
      | Some true -> Mark.remove etrue
      | Some false -> Mark.remove efalse
      | None -> EIfThenElse { cond; etrue; efalse })

(* builds a [EMatch] term, flattening nested matches/if-then-else: the matching
   arg branching are explored, and if they all lead to enum constructor
   literals, the surrounding match cases are inlined. Code duplication is
   detected and aborts the inlining. *)
let simplified_match enum_name match_arg cases mark =
  let max_duplicate_inlining_size = 3 in
  let allow_duplicate_inlining_cases =
    EnumConstructor.Map.fold
      (fun cons f acc ->
        if Expr.size f <= max_duplicate_inlining_size then
          EnumConstructor.Set.add cons acc
        else acc)
      cases EnumConstructor.Set.empty
  in
  let app_cases cons e =
    simplified_apply
      (EnumConstructor.Map.find cons cases)
      [e]
      [Expr.maybe_ty (Mark.get e)]
  in
  let ret_ty = Expr.maybe_ty mark in
  let rec aux seen_constrs = function
    | EInj { cons; e; _ }, m ->
      if EnumConstructor.Set.mem cons seen_constrs then raise Exit;
      (* Abort inlining to avoid code duplication *)
      let seen_constrs =
        if EnumConstructor.Set.mem cons allow_duplicate_inlining_cases then
          seen_constrs
        else EnumConstructor.Set.add cons seen_constrs
      in
      seen_constrs, (app_cases cons e, Expr.with_ty m ret_ty)
    | EMatch ({ cases; _ } as ematch), m ->
      let seen_constrs, cases =
        EnumConstructor.Map.fold
          (fun cons case (seen_constrs, acc) ->
            match case with
            | EAbs ({ binder; _ } as eabs), m ->
              let vars, body = Bindlib.unmbind binder in
              let seen_constrs, body = aux seen_constrs body in
              let binder = Bindlib.unbox (Expr.bind vars (Expr.rebox body)) in
              let m =
                Expr.map_ty
                  (function
                    | TArrow (args, _), pos -> TArrow (args, ret_ty), pos
                    | (TAny, _) as t -> t
                    | _ -> assert false)
                  m
              in
              ( seen_constrs,
                EnumConstructor.Map.add cons (EAbs { eabs with binder }, m) acc
              )
            | _ -> assert false)
          cases
          (seen_constrs, EnumConstructor.Map.empty)
      in
      seen_constrs, (EMatch { ematch with cases }, Expr.with_ty m ret_ty)
    | EIfThenElse { cond; etrue; efalse }, m ->
      let seen_constrs, etrue = aux seen_constrs etrue in
      let seen_constrs, efalse = aux seen_constrs efalse in
      let mark = Expr.with_ty m ret_ty in
      seen_constrs, (simplified_ifthenelse cond etrue efalse mark, mark)
    | _ -> raise Exit
  in
  try
    let _seen_contrs, e = aux EnumConstructor.Set.empty match_arg in
    Mark.remove e
  with Exit ->
    (* Optimisation was aborted due a non-terminal or code duplication *)
    EMatch { e = match_arg; cases; name = enum_name }

>>>>>>> 8e8b8827
let rec optimize_expr :
    type a b.
    (a, b, 'm) optimizations_ctx ->
    (a dcalc_lcalc, 'm) gexpr ->
    (a dcalc_lcalc, 'm) boxed_gexpr =
 fun ctx e ->
  (* We proceed bottom-up, first apply on the subterms *)
  let e = Expr.map ~f:(optimize_expr ctx) ~op:Fun.id e in
  let mark = Mark.get e in
  (* Fixme: when removing enclosing expressions, it would be better if we were
     able to keep the inner position (see the division_by_zero test) *)
  (* Then reduce the parent node (this is applied through Box.apply, therefore
     delayed to unbinding time: no need to be concerned about reboxing) *)
  let reduce (e : (a dcalc_lcalc, 'm) gexpr) =
    (* Todo: improve the handling of eapp(log,elit) cases here, it obfuscates
       the matches and the log calls are not preserved, which would be a good
       property *)
    match Mark.remove e with
    | EAppOp { op = Not, _; args = [(ELit (LBool b), _)]; _ } ->
      (* reduction of logical not *)
      ELit (LBool (not b))
    | EAppOp { op = Or, _; args = [(ELit (LBool b), _); (e, _)]; _ }
    | EAppOp { op = Or, _; args = [(e, _); (ELit (LBool b), _)]; _ } ->
      (* reduction of logical or *)
      if b then ELit (LBool true) else e
    | EAppOp { op = And, _; args = [(ELit (LBool b), _); (e, _)]; _ }
    | EAppOp { op = And, _; args = [(e, _); (ELit (LBool b), _)]; _ } ->
      (* reduction of logical and *)
      if b then e else ELit (LBool false)
    | EMatch { name; e; cases } -> simplified_match name e cases mark
    | EApp { f; args; tys } -> simplified_apply f args tys
    | EStructAccess { name; field; e = EStruct { name = name1; fields }, _ }
      when StructName.equal name name1 ->
      Mark.remove (StructField.Map.find field fields)
    | EErrorOnEmpty (EPureDefault (e, _), _) -> e
    | EDefault { excepts; just; cons } -> (
      (* TODO: mechanically prove each of these optimizations correct *)
      let excepts =
        List.filter (fun except -> Mark.remove except <> EEmpty) excepts
        (* we can discard the exceptions that are always empty error *)
      in
      let value_except_count =
        List.fold_left
          (fun nb except -> if Expr.is_value except then nb + 1 else nb)
          0 excepts
      in
      if value_except_count > 1 then
        (* at this point we know a conflict error will be triggered so we just
           feed the expression to the interpreter that will print the beautiful
           right error message *)
        let (_ : _ gexpr) =
          Interpreter.evaluate_expr ctx.decl_ctx Global.En
            (* Default language to English, no errors should be raised normally
               so we don't care *)
            e
        in
        assert false
      else
        match excepts, just with
        | [(EDefault { excepts = []; just = ELit (LBool true), _; cons }, _)], _
          ->
          (* No exceptions with condition [true] *)
          Mark.remove cons
<<<<<<< HEAD
        | [], cond -> (
          (* No exceptions, this is an if/then/else *)
          match literal_bool cond with
          | Some true -> Mark.remove cons
          | Some false -> EEmpty
          | None -> EIfThenElse { cond; etrue = cons; efalse = EEmpty, mark })
=======
        | [], cond -> simplified_ifthenelse cond cons (EEmpty, mark) mark
>>>>>>> 8e8b8827
        | ( [except],
            ( ( ELit (LBool false)
              | EAppOp { op = Log _, _; args = [(ELit (LBool false), _)]; _ } ),
              _ ) ) ->
          (* Single exception and condition false *)
          Mark.remove except
        | excepts, just -> EDefault { excepts; just; cons })
    | EIfThenElse { cond; etrue; efalse } ->
      simplified_ifthenelse cond etrue efalse mark
    | EAppOp { op = Op.Fold, _; args = [_f; init; (EArray [], _)]; _ } ->
      (*reduces a fold with an empty list *)
      Mark.remove init
    | EAppOp
        {
          op = (Map, _) as op;
          args =
            [
              f1;
              ( EAppOp
                  {
                    op = Map, _;
                    args = [f2; ls];
                    tys = [_; ((TArray xty, _) as lsty)];
                  },
                m2 );
            ];
          tys = [_; (TArray yty, _)];
        } ->
      (* map f (map g l) => map (f o g) l *)
      let fg =
        let v =
          Var.make
            (match f2 with
            | EAbs { binder; _ }, _ -> (Bindlib.mbinder_names binder).(0)
            | _ -> "x")
        in
        let mty m =
          Expr.map_ty (function TArray ty, _ -> ty | _, pos -> TAny, pos) m
        in
        let x = Expr.evar v (mty (Mark.get ls)) in
        Expr.make_abs [| v |]
          (Expr.eapp ~f:(Expr.box f1)
             ~args:[Expr.eapp ~f:(Expr.box f2) ~args:[x] ~tys:[xty] (mty m2)]
             ~tys:[yty] (mty mark))
          [xty] (Expr.pos e)
      in
      let fg = optimize_expr ctx (Expr.unbox fg) in
      let mapl =
        Expr.eappop ~op
          ~args:[fg; Expr.box ls]
          ~tys:[Expr.maybe_ty (Mark.get fg); lsty]
          mark
      in
      Mark.remove (Expr.unbox mapl)
    | EAppOp
        {
          op = Map, _;
          args =
            [
              f1;
              ( EAppOp
                  {
                    op = (Map2, _) as op;
                    args = [f2; ls1; ls2];
                    tys =
                      [
                        _;
                        ((TArray x1ty, _) as ls1ty);
                        ((TArray x2ty, _) as ls2ty);
                      ];
                  },
                m2 );
            ];
          tys = [_; (TArray yty, _)];
        } ->
      (* map f (map2 g l1 l2) => map2 (f o g) l1 l2 *)
      let fg =
        let v1, v2 =
          match f2 with
          | EAbs { binder; _ }, _ ->
            let names = Bindlib.mbinder_names binder in
            Var.make names.(0), Var.make names.(1)
          | _ -> Var.make "x", Var.make "y"
        in
        let mty m =
          Expr.map_ty (function TArray ty, _ -> ty | _, pos -> TAny, pos) m
        in
        let x1 = Expr.evar v1 (mty (Mark.get ls1)) in
        let x2 = Expr.evar v2 (mty (Mark.get ls2)) in
        Expr.make_abs [| v1; v2 |]
          (Expr.eapp ~f:(Expr.box f1)
             ~args:
               [
                 Expr.eapp ~f:(Expr.box f2) ~args:[x1; x2] ~tys:[x1ty; x2ty]
                   (mty m2);
               ]
             ~tys:[yty] (mty mark))
          [x1ty; x2ty] (Expr.pos e)
      in
      let fg = optimize_expr ctx (Expr.unbox fg) in
      let mapl =
        Expr.eappop ~op
          ~args:[fg; Expr.box ls1; Expr.box ls2]
          ~tys:[Expr.maybe_ty (Mark.get fg); ls1ty; ls2ty]
          mark
      in
      Mark.remove (Expr.unbox mapl)
    | EAppOp
        {
          op = Op.Fold, _;
          args = [f; init; (EArray [e'], _)];
          tys = [_; tinit; (TArray tx, _)];
        } ->
      (* reduces a fold with one element *)
      EApp { f; args = [init; e']; tys = [tinit; tx] }
    | ETuple ((ETupleAccess { e; index = 0; _ }, _) :: el)
      when List.for_all Fun.id
             (List.mapi
                (fun i -> function
                  | ETupleAccess { e = en; index; _ }, _ ->
                    index = i + 1 && Expr.equal en e
                  | _ -> false)
                el) ->
      (* identity tuple reconstruction *)
      Mark.remove e
    | e -> e
  in
  Expr.Box.app1 e reduce mark

let optimize_expr :
      'm.
      decl_ctx -> ('a dcalc_lcalc, 'm) gexpr -> ('a dcalc_lcalc, 'm) boxed_gexpr
    =
 fun (decl_ctx : decl_ctx) (e : ('a dcalc_lcalc, 'm) gexpr) ->
  optimize_expr { decl_ctx } e

let optimize_program (p : 'm program) : 'm program =
  Program.map_exprs ~f:(optimize_expr p.decl_ctx) ~varf:(fun v -> v) p

let test_iota_reduction_1 () =
  let x = Var.make "x" in
  let enumT = EnumName.fresh [] ("t", Pos.no_pos) in
  let consA = EnumConstructor.fresh ("A", Pos.no_pos) in
  let consB = EnumConstructor.fresh ("B", Pos.no_pos) in
  let consC = EnumConstructor.fresh ("C", Pos.no_pos) in
  let consD = EnumConstructor.fresh ("D", Pos.no_pos) in
  let nomark = Untyped { pos = Pos.no_pos } in
  let injA = Expr.einj ~e:(Expr.evar x nomark) ~cons:consA ~name:enumT nomark in
  let injC = Expr.einj ~e:(Expr.evar x nomark) ~cons:consC ~name:enumT nomark in
  let injD = Expr.einj ~e:(Expr.evar x nomark) ~cons:consD ~name:enumT nomark in
  let cases : ('a, 't) boxed_gexpr EnumConstructor.Map.t =
    EnumConstructor.Map.of_list
      [
        consA, Expr.eabs (Expr.bind [| x |] injC) [TAny, Pos.no_pos] nomark;
        consB, Expr.eabs (Expr.bind [| x |] injD) [TAny, Pos.no_pos] nomark;
      ]
  in
  let matchA = Expr.ematch ~e:injA ~name:enumT ~cases nomark in
  Alcotest.(check string)
    "same string"
    begin[@ocamlformat "disable"]
      "before=match (A x) with\n\
      \       | A x → C x\n\
      \       | B x → D x\n\
       after=C x"
    end
    (Format.asprintf "before=%a\nafter=%a" Expr.format (Expr.unbox matchA)
       Expr.format
       (Expr.unbox (optimize_expr Program.empty_ctx (Expr.unbox matchA))))

let cases_of_list l : ('a, 't) boxed_gexpr EnumConstructor.Map.t =
  EnumConstructor.Map.of_list
  @@ ListLabels.map l ~f:(fun (cons, f) ->
         let var = Var.make "x" in
         ( cons,
           Expr.eabs
             (Expr.bind [| var |] (f var))
             [TAny, Pos.no_pos]
             (Untyped { pos = Pos.no_pos }) ))

let test_iota_reduction_2 () =
  let enumT = EnumName.fresh [] ("t", Pos.no_pos) in
  let consA = EnumConstructor.fresh ("A", Pos.no_pos) in
  let consB = EnumConstructor.fresh ("B", Pos.no_pos) in
  let consC = EnumConstructor.fresh ("C", Pos.no_pos) in
  let consD = EnumConstructor.fresh ("D", Pos.no_pos) in

  let nomark = Untyped { pos = Pos.no_pos } in

  let num n = Expr.elit (LInt (Runtime.integer_of_int n)) nomark in

  let injAe e = Expr.einj ~e ~cons:consA ~name:enumT nomark in
  let injBe e = Expr.einj ~e ~cons:consB ~name:enumT nomark in
  let injCe e = Expr.einj ~e ~cons:consC ~name:enumT nomark in
  let injDe e = Expr.einj ~e ~cons:consD ~name:enumT nomark in

  (* let injA x = injAe (Expr.evar x nomark) in *)
  let injB x = injBe (Expr.evar x nomark) in
  let injC x = injCe (Expr.evar x nomark) in
  let injD x = injDe (Expr.evar x nomark) in

  let matchA =
    Expr.ematch
      ~e:
        (Expr.ematch ~e:(num 1) ~name:enumT
           ~cases:
             (cases_of_list
                [
                  (consB, fun x -> injBe (injB x));
                  (consA, fun _x -> injAe (num 20));
                ])
           nomark)
      ~name:enumT
      ~cases:(cases_of_list [consA, injC; consB, injD])
      nomark
  in
  Alcotest.(check string)
    "same string "
    begin[@ocamlformat "disable"]
      "before=match (match 1 with\n\
      \              | A x → A 20\n\
      \              | B x → B (B x)) with\n\
      \       | A x → C x\n\
      \       | B x → D x\n\
       after=match 1 with\n\
      \      | A x → C 20\n\
      \      | B x → D (B x)\n"
    end
    (Format.asprintf "before=@[%a@]@.after=%a@." Expr.format (Expr.unbox matchA)
       Expr.format
       (Expr.unbox (optimize_expr Program.empty_ctx (Expr.unbox matchA))))<|MERGE_RESOLUTION|>--- conflicted
+++ resolved
@@ -42,8 +42,6 @@
   in
   not (Array.exists (fun c -> c > 1) (vars_count body))
 
-<<<<<<< HEAD
-=======
 (* beta reduction when variables not used, and for variable aliases and
    literal *)
 let simplified_apply f args tys =
@@ -56,15 +54,12 @@
     Mark.remove (Bindlib.msubst binder (List.map fst args |> Array.of_list))
   | _ -> EApp { f; args; tys }
 
->>>>>>> 8e8b8827
 let literal_bool = function
   | ELit (LBool b), _
   | EAppOp { op = Log _, _; args = [(ELit (LBool b), _)]; _ }, _ ->
     Some b
   | _ -> None
 
-<<<<<<< HEAD
-=======
 let simplified_ifthenelse cond etrue efalse m =
   if Expr.equal etrue efalse then Mark.remove etrue
   else
@@ -154,7 +149,6 @@
     (* Optimisation was aborted due a non-terminal or code duplication *)
     EMatch { e = match_arg; cases; name = enum_name }
 
->>>>>>> 8e8b8827
 let rec optimize_expr :
     type a b.
     (a, b, 'm) optimizations_ctx ->
@@ -218,16 +212,7 @@
           ->
           (* No exceptions with condition [true] *)
           Mark.remove cons
-<<<<<<< HEAD
-        | [], cond -> (
-          (* No exceptions, this is an if/then/else *)
-          match literal_bool cond with
-          | Some true -> Mark.remove cons
-          | Some false -> EEmpty
-          | None -> EIfThenElse { cond; etrue = cons; efalse = EEmpty, mark })
-=======
         | [], cond -> simplified_ifthenelse cond cons (EEmpty, mark) mark
->>>>>>> 8e8b8827
         | ( [except],
             ( ( ELit (LBool false)
               | EAppOp { op = Log _, _; args = [(ELit (LBool false), _)]; _ } ),
