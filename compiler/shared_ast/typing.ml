(* This file is part of the Catala compiler, a specification language for tax
   and social benefits computation rules. Copyright (C) 2020 Inria, contributor:
   Denis Merigoux <denis.merigoux@inria.fr>

   Licensed under the Apache License, Version 2.0 (the "License"); you may not
   use this file except in compliance with the License. You may obtain a copy of
   the License at

   http://www.apache.org/licenses/LICENSE-2.0

   Unless required by applicable law or agreed to in writing, software
   distributed under the License is distributed on an "AS IS" BASIS, WITHOUT
   WARRANTIES OR CONDITIONS OF ANY KIND, either express or implied. See the
   License for the specific language governing permissions and limitations under
   the License. *)

(** Typing for the default calculus. Because of the error terms, we perform type
    inference using the classical W algorithm with union-find unification. *)

open Catala_utils
module A = Definitions

type flags = { fail_on_any : bool; assume_op_types : bool }

module Any =
  Uid.Make
    (struct
      type info = unit

      let to_string () = "any"
      let format fmt () = Format.fprintf fmt "any"
      let equal () () = true
      let compare () () = 0
      let hash () = Hash.raw `Any
    end)
    (struct
      let style = Ocolor_types.(Fg (C4 hi_magenta))
    end)
    ()

type unionfind_typ = naked_typ Mark.pos UnionFind.elem
(** We do not reuse {!type: A.typ} because we have to include a new [TAny]
    variant. Indeed, error terms can have any type and this has to be captured
    by the type sytem. *)

and naked_typ =
  | TLit of A.typ_lit
  | TArrow of unionfind_typ list * unionfind_typ
  | TTuple of unionfind_typ list
  | TStruct of A.StructName.t
  | TEnum of A.EnumName.t
  | TOption of unionfind_typ
  | TArray of unionfind_typ
  | TDefault of unionfind_typ
  | TAny of Any.t
  | TClosureEnv

let rec typ_to_ast ~(flags : flags) (ty : unionfind_typ) : A.typ =
  let typ_to_ast = typ_to_ast ~flags in
  let ty, pos = UnionFind.get (UnionFind.find ty) in
  match ty with
  | TLit l -> A.TLit l, pos
  | TTuple ts -> A.TTuple (List.map typ_to_ast ts), pos
  | TStruct s -> A.TStruct s, pos
  | TEnum e -> A.TEnum e, pos
  | TOption t -> A.TOption (typ_to_ast t), pos
  | TArrow (t1, t2) -> A.TArrow (List.map typ_to_ast t1, typ_to_ast t2), pos
  | TArray t1 -> A.TArray (typ_to_ast t1), pos
  | TDefault t1 -> A.TDefault (typ_to_ast t1), pos
  | TAny _ ->
    if flags.fail_on_any then
      (* No polymorphism in Catala: type inference should return full types
         without wildcards, and this function is used to recover the types after
         typing. *)
      Message.error ~pos
        "Internal error: typing at this point could not be resolved"
    else A.TAny, pos
  | TClosureEnv -> TClosureEnv, pos

let rec ast_to_typ (ty : A.typ) : unionfind_typ =
  let ty' =
    match Mark.remove ty with
    | A.TLit l -> TLit l
    | A.TArrow (t1, t2) -> TArrow (List.map ast_to_typ t1, ast_to_typ t2)
    | A.TTuple ts -> TTuple (List.map ast_to_typ ts)
    | A.TStruct s -> TStruct s
    | A.TEnum e -> TEnum e
    | A.TOption t -> TOption (ast_to_typ t)
    | A.TArray t -> TArray (ast_to_typ t)
    | A.TDefault t -> TDefault (ast_to_typ t)
    | A.TAny -> TAny (Any.fresh ())
    | A.TClosureEnv -> TClosureEnv
  in
  UnionFind.make (Mark.copy ty ty')

(** {1 Types and unification} *)

let typ_needs_parens (t : unionfind_typ) : bool =
  let t = UnionFind.get (UnionFind.find t) in
  match Mark.remove t with TArrow _ | TArray _ -> true | _ -> false

let with_color f color fmt x =
  (* equivalent to [Format.fprintf fmt "@{<color>%s@}" s] *)
  Format.pp_open_stag fmt Ocolor_format.(Ocolor_style_tag (Fg (C4 color)));
  f fmt x;
  Format.pp_close_stag fmt ()

let pp_color_string = with_color Format.pp_print_string

let rec format_typ
    (ctx : A.decl_ctx)
    ~(colors : Ocolor_types.color4 list)
    (fmt : Format.formatter)
    (naked_typ : unionfind_typ) : unit =
  let format_typ = format_typ ctx in
  let format_typ_with_parens
      ~colors
      (fmt : Format.formatter)
      (t : unionfind_typ) =
    if typ_needs_parens t then (
      Format.pp_open_hvbox fmt 1;
      pp_color_string (List.hd colors) fmt "(";
      format_typ ~colors:(List.tl colors) fmt t;
      Format.pp_close_box fmt ();
      pp_color_string (List.hd colors) fmt ")")
    else Format.fprintf fmt "%a" (format_typ ~colors) t
  in
  let naked_typ = UnionFind.get (UnionFind.find naked_typ) in
  match Mark.remove naked_typ with
  | TLit l -> Format.fprintf fmt "%a" Print.tlit l
  | TTuple ts ->
    Format.fprintf fmt "@[<hov 2>%a%a%a@]"
      (pp_color_string (List.hd colors))
      "("
      (Format.pp_print_list
         ~pp_sep:(fun fmt () -> Format.fprintf fmt "@ *@ ")
         (fun fmt t -> format_typ fmt ~colors:(List.tl colors) t))
      ts
      (pp_color_string (List.hd colors))
      ")"
  | TStruct s -> A.StructName.format fmt s
  | TEnum e -> A.EnumName.format fmt e
  | TOption t ->
    Format.fprintf fmt "@[<hov 2>option %a@]"
      (format_typ_with_parens ~colors:(List.tl colors))
      t
  | TArrow ([t1], t2) ->
    Format.fprintf fmt "@[<hov 2>%a@ →@ %a@]"
      (format_typ_with_parens ~colors)
      t1 (format_typ ~colors) t2
  | TArrow (t1, t2) ->
    Format.fprintf fmt "@[<hov 2>%a%a%a@ →@ %a@]"
      (pp_color_string (List.hd colors))
      "("
      (Format.pp_print_list
         ~pp_sep:(fun fmt () -> Format.fprintf fmt ",@ ")
         (format_typ_with_parens ~colors:(List.tl colors)))
      t1
      (pp_color_string (List.hd colors))
      ")" (format_typ ~colors) t2
  | TArray t1 -> (
    match Mark.remove (UnionFind.get (UnionFind.find t1)) with
    | TAny _ when not Global.options.debug -> Format.pp_print_string fmt "list"
    | _ -> Format.fprintf fmt "@[list of@ %a@]" (format_typ ~colors) t1)
  | TDefault t1 ->
    Format.pp_print_as fmt 1 "⟨";
    format_typ ~colors fmt t1;
    Format.pp_print_as fmt 1 "⟩"
  | TAny v ->
    if Global.options.debug then Format.fprintf fmt "<a%d>" (Any.id v)
    else Format.pp_print_string fmt "<any>"
  | TClosureEnv -> Format.fprintf fmt "closure_env"

let rec colors =
  let open Ocolor_types in
  blue :: cyan :: green :: yellow :: red :: magenta :: colors

let dummy_flags = { fail_on_any = false; assume_op_types = false }
let format_typ ctx fmt naked_typ = format_typ ctx ~colors fmt naked_typ

let record_type_error _ctx (A.AnyExpr e) t1 t2 =
  (* We convert union-find types to ast ones otherwise error messages would be
     hindered as union-find side-effects wrongly unify both types. The delayed
     pretty-printing would yield messages such as: 'incompatible types (integer,
     integer)' *)
  let t1_repr = typ_to_ast ~flags:dummy_flags t1 in
  let t2_repr = typ_to_ast ~flags:dummy_flags t2 in
  let e_pos = Expr.pos e in
  let t1_pos = Mark.get t1_repr in
  let t2_pos = Mark.get t2_repr in
  let pp_typ = Print.typ_debug in
  let fmt_pos =
    if e_pos = t1_pos then
      [
        ( (fun ppf ->
            Format.fprintf ppf "@[<hv 2>@[<hov>%a@ %a@]:" Format.pp_print_text
              "This expression has type" pp_typ t1_repr;
            if Global.options.debug then
              Format.fprintf ppf "@ %a@]" Expr.format e
            else Format.pp_close_box ppf ()),
          e_pos );
        ( (fun ppf ->
            Format.fprintf ppf
              "@[<hov>Expected@ type@ %a@ coming@ from@ expression:@]" pp_typ
              t2_repr),
          t2_pos );
      ]
    else
      [
        ( (fun ppf ->
            Format.fprintf ppf "@[<hv 2>@[<hov>%a:@]" Format.pp_print_text
              "While typechecking the following expression";
            if Global.options.debug then
              Format.fprintf ppf "@ %a@]" Expr.format e
            else Format.pp_close_box ppf ()),
          e_pos );
        ( (fun ppf ->
            Format.fprintf ppf "@[<hov>Type@ %a@ is@ coming@ from:@]" pp_typ
              t1_repr),
          t1_pos );
        ( (fun ppf ->
            Format.fprintf ppf "@[<hov>Type@ %a@ is@ coming@ from:@]" pp_typ
              t2_repr),
          t2_pos );
      ]
  in
  Message.delayed_error () ~fmt_pos
    "Error during typechecking, incompatible types:@\n\
     @[<v>@{<blue>@<2>%s@} @[<hov>%a@]@,\
     @{<blue>@<2>%s@} @[<hov>%a@]@]" "─➤" pp_typ t1_repr "─➤" pp_typ t2_repr

(** Raises an error if unification cannot be performed. The position annotation
    of the second [unionfind_typ] argument is propagated (unless it is [TAny]). *)
let rec unify
    (ctx : A.decl_ctx)
    (e : ('a, 'm) A.gexpr) (* used for error context *)
    (t1 : unionfind_typ)
    (t2 : unionfind_typ) : unit =
  let unify = unify ctx in
  (* Message.debug "Unifying %a and %a" (format_typ ctx) t1 (format_typ ctx)
     t2; *)
  let t1_repr = UnionFind.get (UnionFind.find t1) in
  let t2_repr = UnionFind.get (UnionFind.find t2) in
  let record_type_error () = record_type_error ctx (A.AnyExpr e) t1 t2 in
  let () =
    match Mark.remove t1_repr, Mark.remove t2_repr with
    | TLit tl1, TLit tl2 -> if tl1 <> tl2 then record_type_error ()
    | TArrow (t11, t12), TArrow (t21, t22) -> (
      unify e t12 t22;
      try List.iter2 (unify e) t11 t21
      with Invalid_argument _ -> record_type_error ())
    | TTuple ts1, TTuple ts2 -> (
      try List.iter2 (unify e) ts1 ts2
      with Invalid_argument _ -> record_type_error ())
    | TStruct s1, TStruct s2 ->
      if not (A.StructName.equal s1 s2) then record_type_error ()
    | TEnum e1, TEnum e2 ->
      if not (A.EnumName.equal e1 e2) then record_type_error ()
    | TOption t1, TOption t2 -> unify e t1 t2
    | TArray t1', TArray t2' -> unify e t1' t2'
    | TDefault t1', TDefault t2' -> unify e t1' t2'
    | TClosureEnv, TClosureEnv -> ()
    | TAny _, _ | _, TAny _ -> ()
    | ( ( TLit _ | TArrow _ | TTuple _ | TStruct _ | TEnum _ | TOption _
        | TArray _ | TDefault _ | TClosureEnv ),
        _ ) ->
      record_type_error ()
  in
  ignore
  @@ UnionFind.merge
       (fun t1 t2 -> match Mark.remove t2 with TAny _ -> t1 | _ -> t2)
       t1 t2

let lit_type (lit : A.lit) : naked_typ =
  match lit with
  | LBool _ -> TLit TBool
  | LInt _ -> TLit TInt
  | LRat _ -> TLit TRat
  | LMoney _ -> TLit TMoney
  | LDate _ -> TLit TDate
  | LDuration _ -> TLit TDuration
  | LUnit -> TLit TUnit

(** [op_type] and [resolve_overload] are a bit similar, and work on disjoint
    sets of operators. However, their assumptions are different so we keep the
    functions separate. In particular [resolve_overloads] requires its argument
    types to be known in advance. *)

let polymorphic_op_type (op : Operator.polymorphic A.operator Mark.pos) :
    unionfind_typ =
  let open Operator in
  let pos = Mark.get op in
  let any = lazy (UnionFind.make (TAny (Any.fresh ()), pos)) in
  let any2 = lazy (UnionFind.make (TAny (Any.fresh ()), pos)) in
  let any3 = lazy (UnionFind.make (TAny (Any.fresh ()), pos)) in
  let bt = lazy (UnionFind.make (TLit TBool, pos)) in
  let it = lazy (UnionFind.make (TLit TInt, pos)) in
  let cet = lazy (UnionFind.make (TClosureEnv, pos)) in
  let array a = lazy (UnionFind.make (TArray (Lazy.force a), pos)) in
  let option a = lazy (UnionFind.make (TOption (Lazy.force a), pos)) in
  let ( @-> ) x y =
    lazy (UnionFind.make (TArrow (List.map Lazy.force x, Lazy.force y), pos))
  in
  let ty =
    match Mark.remove op with
    | Fold -> [[any2; any] @-> any2; any2; array any] @-> any2
    | Eq -> [any; any] @-> bt
    | Map -> [[any] @-> any2; array any] @-> array any2
    | Map2 -> [[any; any2] @-> any3; array any; array any2] @-> array any3
    | Filter -> [[any] @-> bt; array any] @-> array any
    | Reduce -> [[any; any] @-> any; any; array any] @-> any
    | Concat -> [array any; array any] @-> array any
    | Log (PosRecordIfTrueBool, _) -> [bt] @-> bt
    | Log _ -> [any] @-> any
    | Length -> [array any] @-> it
    | HandleExceptions -> [array (option any)] @-> option any
    | ToClosureEnv -> [any] @-> cet
    | FromClosureEnv -> [cet] @-> any
  in
  Lazy.force ty

(* Just returns the return type of the operator, assuming the operand types are
   known. Less trict, but useful on monomorphised code where the operators no
   longer have their standard types *)
let polymorphic_op_return_type
    ctx
    e
    (op : Operator.polymorphic A.operator Mark.pos)
    (targs : unionfind_typ list) : unionfind_typ =
  let open Operator in
  let pos = Mark.get op in
  let uf t = UnionFind.make (t, pos) in
  let any _ = uf (TAny (Any.fresh ())) in
  let return_type tf arity =
    let tret = any () in
    unify ctx e tf (UnionFind.make (TArrow (List.init arity any, tret), pos));
    tret
  in
  match Mark.remove op, targs with
  | Fold, [_; tau; _] -> tau
  | Eq, _ -> uf (TLit TBool)
  | Map, [tf; _] -> uf (TArray (return_type tf 1))
  | Map2, [tf; _; _] -> uf (TArray (return_type tf 2))
  | (Filter | Reduce | Concat), [_; tau] -> tau
  | Log (PosRecordIfTrueBool, _), _ -> uf (TLit TBool)
  | Log _, [tau] -> tau
  | Length, _ -> uf (TLit TInt)
  | HandleExceptions, [_] -> any ()
  | ToClosureEnv, _ -> uf TClosureEnv
  | FromClosureEnv, _ -> any ()
  | _ -> Message.error ~pos "Mismatched operator arguments"

let resolve_overload_ret_type
    ~flags
    (ctx : A.decl_ctx)
    _e
    (op : Operator.overloaded A.operator Mark.pos)
    tys : unionfind_typ =
  let op_ty =
    Operator.overload_type ctx op (List.map (typ_to_ast ~flags) tys)
  in
  ast_to_typ (Type.arrow_return op_ty)

(** {1 Double-directed typing} *)

module Env = struct
  type 'e t = {
    flags : flags;
    structs : unionfind_typ A.StructField.Map.t A.StructName.Map.t;
    enums : unionfind_typ A.EnumConstructor.Map.t A.EnumName.Map.t;
    vars : ('e, unionfind_typ) Var.Map.t;
    scope_vars : A.typ A.ScopeVar.Map.t;
    scopes : A.typ A.ScopeVar.Map.t A.ScopeName.Map.t;
    scopes_input : A.typ A.ScopeVar.Map.t A.ScopeName.Map.t;
    toplevel_vars : A.typ A.TopdefName.Map.t;
  }

  let empty
      ?(fail_on_any = true)
      ?(assume_op_types = false)
      (decl_ctx : A.decl_ctx) =
    (* We fill the environment initially with the structs and enums
       declarations *)
    {
      flags = { fail_on_any; assume_op_types };
      structs =
        A.StructName.Map.map
          (fun ty -> A.StructField.Map.map ast_to_typ ty)
          decl_ctx.ctx_structs;
      enums =
        A.EnumName.Map.map
          (fun ty -> A.EnumConstructor.Map.map ast_to_typ ty)
          decl_ctx.ctx_enums;
      vars = Var.Map.empty;
      scope_vars = A.ScopeVar.Map.empty;
      scopes = A.ScopeName.Map.empty;
      scopes_input = A.ScopeName.Map.empty;
      toplevel_vars = A.TopdefName.Map.empty;
    }

  let get t v = Var.Map.find_opt v t.vars
  let get_scope_var t sv = A.ScopeVar.Map.find_opt sv t.scope_vars
  let get_toplevel_var t v = A.TopdefName.Map.find_opt v t.toplevel_vars
  let add v tau t = { t with vars = Var.Map.add v tau t.vars }
  let add_var v typ t = add v (ast_to_typ typ) t

  let add_scope_var v typ t =
    { t with scope_vars = A.ScopeVar.Map.add v typ t.scope_vars }

  let add_scope scope_name ~vars ~in_vars t =
    {
      t with
      scopes = A.ScopeName.Map.add scope_name vars t.scopes;
      scopes_input = A.ScopeName.Map.add scope_name in_vars t.scopes_input;
    }

  let add_toplevel_var v typ t =
    { t with toplevel_vars = A.TopdefName.Map.add v typ t.toplevel_vars }

  let open_scope scope_name t =
    let scope_vars =
      A.ScopeVar.Map.disjoint_union t.scope_vars
        (A.ScopeName.Map.find scope_name t.scopes)
    in
    { t with scope_vars }

  let dump ppf env =
    let pp_sep = Format.pp_print_space in
    Format.pp_open_vbox ppf 0;
    (* Format.fprintf ppf "structs: @[<hov>%a@]@,"
     *   (A.StructName.Map.format_keys ~pp_sep) env.structs;
     * Format.fprintf ppf "enums: @[<hov>%a@]@,"
     *   (A.EnumName.Map.format_keys ~pp_sep) env.enums;
     * Format.fprintf ppf "vars: @[<hov>%a@]@,"
     *   (Var.Map.format_keys ~pp_sep) env.vars; *)
    Format.fprintf ppf "scopes: @[<hov>%a@]@,"
      (A.ScopeName.Map.format_keys ~pp_sep)
      env.scopes;
    Format.fprintf ppf "topdefs: @[<hov>%a@]@,"
      (A.TopdefName.Map.format_keys ~pp_sep)
      env.toplevel_vars;
    Format.pp_close_box ppf ()
end

let add_pos e ty = Mark.add (Expr.pos e) ty

let ty : (_, unionfind_typ A.custom) A.marked -> unionfind_typ =
 fun (_, A.Custom { A.custom; _ }) -> custom

(** Infers the most permissive type from an expression *)
let rec typecheck_expr_bottom_up :
    type a m.
    A.decl_ctx ->
    (a, m) A.gexpr Env.t ->
    (a, m) A.gexpr ->
    (a, unionfind_typ A.custom) A.boxed_gexpr =
 fun ctx env e ->
  typecheck_expr_top_down ctx env
    (UnionFind.make (add_pos e (TAny (Any.fresh ()))))
    e

(** Checks whether the expression can be typed with the provided type *)
and typecheck_expr_top_down :
    type a m.
    A.decl_ctx ->
    (a, m) A.gexpr Env.t ->
    unionfind_typ ->
    (a, m) A.gexpr ->
    (a, unionfind_typ A.custom) A.boxed_gexpr =
 fun ctx env tau e ->
  (* Message.debug "Propagating type %a for naked_expr :@.@[<hov 2>%a@]"
     (format_typ ctx) tau Expr.format e; *)
  let pos_e = Expr.pos e in
  let flags = env.flags in
  let () =
    (* If there already is a type annotation on the given expr, ensure it
       matches *)
    match Mark.get e with
    | A.Untyped _ | A.Typed { A.ty = A.TAny, _; _ } -> ()
    | A.Typed { A.ty; _ } -> unify ctx e tau (ast_to_typ ty)
    | A.Custom _ -> assert false
  in
  let context_mark = A.Custom { A.custom = tau; pos = pos_e } in
  let mark_with_tau_and_unify uf =
    (* Unify with the supplied type first, and return the mark *)
    unify ctx e uf tau;
    A.Custom { A.custom = uf; pos = pos_e }
  in
  let unionfind ?(pos = e) t = UnionFind.make (add_pos pos t) in
  let ty_mark ty = mark_with_tau_and_unify (unionfind ty) in
  match Mark.remove e with
  | A.ELocation loc ->
    let ty_opt =
      match loc with
      | DesugaredScopeVar { name; _ } | ScopelangScopeVar { name } ->
        Env.get_scope_var env (Mark.remove name)
      | ToplevelVar { name } -> Env.get_toplevel_var env (Mark.remove name)
    in
    let ty =
      match ty_opt with
      | Some ty -> ty
      | None ->
        Message.error ~pos:pos_e "Reference to %a not found" (Print.expr ()) e
    in
    Expr.elocation loc (mark_with_tau_and_unify (ast_to_typ ty))
  | A.EStruct { name; fields } ->
    let mark = ty_mark (TStruct name) in
    let str_ast = A.StructName.Map.find name ctx.A.ctx_structs in
    let str = A.StructName.Map.find name env.structs in
    let _check_fields : unit =
      let missing_fields, extra_fields =
        A.StructField.Map.fold
          (fun fld x (remaining, extra) ->
            if A.StructField.Map.mem fld remaining then
              A.StructField.Map.remove fld remaining, extra
            else remaining, A.StructField.Map.add fld x extra)
          fields
          (str_ast, A.StructField.Map.empty)
      in
      let errs =
        List.map
          (fun (f, ty) ->
            ( Format.asprintf "Missing field %a" A.StructField.format f,
              Mark.get ty ))
          (A.StructField.Map.bindings missing_fields)
        @ List.map
            (fun (f, ef) ->
              let dup = A.StructField.Map.mem f str in
              ( Format.asprintf "%s field %a"
                  (if dup then "Duplicate" else "Unknown")
                  A.StructField.format f,
                Expr.pos ef ))
            (A.StructField.Map.bindings extra_fields)
      in
      if errs <> [] then
        Message.error ~extra_pos:errs
          "Mismatching field definitions for structure %a" A.StructName.format
          name
    in
    let fields =
      A.StructField.Map.mapi
        (fun f_name f_e ->
          let f_ty = A.StructField.Map.find f_name str in
          typecheck_expr_top_down ctx env f_ty f_e)
        fields
    in
    Expr.estruct ~name ~fields mark
  | A.EDStructAmend { name_opt = _; e; fields } ->
    let e = typecheck_expr_top_down ctx env tau e in
    let name =
      match UnionFind.get (ty e) with
      | TStruct name, _ -> name
      | TAny _, _ -> failwith "Disambiguation failure"
      | _ ->
        Message.error ~pos:(Expr.pos e)
          "This expression has type %a, where a structure was expected"
          (format_typ ctx) (ty e)
    in
    let fields = A.Ident.Map.map (typecheck_expr_bottom_up ctx env) fields in
    (* Note: here we identify the structure name, and type the fields
       individually, but without enforcing any consistency constraint between
       the two. This is fine because this construction only appears in
       Desugared, where it is used for disambiguation. In later passes this is
       rewritten into a struct literal, so no need to anticipate name resolution
       and duplicate the checks here. *)
    Expr.edstructamend ~name_opt:(Some name) ~e ~fields context_mark
  | A.EDStructAccess { e = e_struct; name_opt; field } ->
    let t_struct =
      match name_opt with
      | Some name -> unionfind (TStruct name)
      | None -> unionfind (TAny (Any.fresh ()))
    in
    let e_struct' = typecheck_expr_top_down ctx env t_struct e_struct in
    let name =
      match UnionFind.get (ty e_struct') with
      | TStruct name, _ -> name
      | TAny _, _ ->
        Printf.ksprintf failwith
          "Disambiguation failed before reaching field %s" field
      | _ ->
        Message.error ~pos:(Expr.pos e)
          "This is not a structure, cannot access field %s (found type: %a)"
          field (format_typ ctx) (ty e_struct')
    in
    let str =
      try A.StructName.Map.find name env.structs
      with A.StructName.Map.Not_found _ ->
        Message.error ~pos:pos_e "No structure %a found" A.StructName.format
          name
    in
    let field =
      let candidate_structs =
        try A.Ident.Map.find field ctx.ctx_struct_fields
        with A.Ident.Map.Not_found _ -> (
          match
            A.ScopeName.Map.choose_opt
            @@ A.ScopeName.Map.filter
                 (fun _ { A.out_struct_name; _ } ->
                   A.StructName.equal out_struct_name name)
                 ctx.ctx_scopes
          with
          | Some (scope_out, _) ->
            Message.error
              ~fmt_pos:
                [
                  ( (fun ppf ->
                      Format.fprintf ppf
                        "@{<yellow>%s@} is used here as an output" field),
                    Expr.mark_pos context_mark );
                  ( (fun ppf ->
                      Format.fprintf ppf "Scope %a is declared here"
                        A.ScopeName.format scope_out),
                    Mark.get (A.StructName.get_info name) );
                ]
              "Variable @{<yellow>%s@} is not a declared output of scope %a."
              field A.ScopeName.format scope_out
              ~suggestion:
                (Suggestions.sorted_candidates
                   (List.map A.StructField.to_string
                      (A.StructField.Map.keys str))
                   field)
          | None ->
            Message.error
              ~extra_pos:
                [
                  "", Expr.mark_pos context_mark;
                  "Structure definition", Mark.get (A.StructName.get_info name);
                ]
              "Field@ @{<yellow>\"%s\"@}@ does@ not@ belong@ to@ structure@ \
               @{<yellow>\"%a\"@}."
              field A.StructName.format name
              ~suggestion:
                (Suggestions.sorted_candidates
                   (A.Ident.Map.keys ctx.ctx_struct_fields)
                   field))
      in
      try A.StructName.Map.find name candidate_structs
      with A.StructName.Map.Not_found _ ->
        Message.error
          ~pos:(Expr.mark_pos context_mark)
          "Field@ @{<yellow>\"%s\"@}@ does@ not@ belong@ to@ structure@ \
           @{<yellow>\"%a\"@}@ (however, structure@ %a@ defines@ it)@]"
          field A.StructName.format name
          (Format.pp_print_list
             ~pp_sep:(fun ppf () -> Format.fprintf ppf "@ or@ ")
             (fun fmt s_name ->
               Format.fprintf fmt "@{<yellow>\"%a\"@}" A.StructName.format
                 s_name))
          (A.StructName.Map.keys candidate_structs)
    in
    let fld_ty = A.StructField.Map.find field str in
    let mark = mark_with_tau_and_unify fld_ty in
    Expr.estructaccess ~name ~e:e_struct' ~field mark
  | A.EStructAccess { e = e_struct; name; field } ->
    let fld_ty =
      let str =
        try A.StructName.Map.find name env.structs
        with A.StructName.Map.Not_found _ ->
          Message.error ~pos:pos_e "No structure %a found" A.StructName.format
            name
      in
      try A.StructField.Map.find field str
      with A.StructField.Map.Not_found _ ->
        Message.error ~pos:pos_e
          ~fmt_pos:
            [
              ( (fun ppf ->
                  Format.fprintf ppf "Structure %a declared here"
                    A.StructName.format name),
                Mark.get (A.StructName.get_info name) );
            ]
          "Structure %a doesn't define a field %a" A.StructName.format name
          A.StructField.format field
    in
    let mark = mark_with_tau_and_unify fld_ty in
    let e_struct' =
      typecheck_expr_top_down ctx env (unionfind (TStruct name)) e_struct
    in
    Expr.estructaccess ~e:e_struct' ~field ~name mark
  | A.EInj { name; cons; e = e_enum }
    when Definitions.EnumName.equal name Expr.option_enum ->
    if Definitions.EnumConstructor.equal cons Expr.some_constr then
      let cell_type = unionfind (TAny (Any.fresh ())) in
      let mark = mark_with_tau_and_unify (unionfind (TOption cell_type)) in
      let e_enum' = typecheck_expr_top_down ctx env cell_type e_enum in
      Expr.einj ~name ~cons ~e:e_enum' mark
    else
      (* None constructor *)
      let cell_type = unionfind (TAny (Any.fresh ())) in
      let mark = mark_with_tau_and_unify (unionfind (TOption cell_type)) in
      let e_enum' =
        typecheck_expr_top_down ctx env (unionfind (TLit TUnit)) e_enum
      in
      Expr.einj ~name ~cons ~e:e_enum' mark
  | A.EInj { name; cons; e = e_enum } ->
    let mark = mark_with_tau_and_unify (unionfind (TEnum name)) in
    let e_enum' =
      typecheck_expr_top_down ctx env
        (A.EnumConstructor.Map.find cons (A.EnumName.Map.find name env.enums))
        e_enum
    in
    Expr.einj ~e:e_enum' ~cons ~name mark
  | A.EMatch { e = e1; name; cases }
    when Definitions.EnumName.equal name Expr.option_enum ->
    let cell_type = unionfind ~pos:e1 (TAny (Any.fresh ())) in
    let t_arg = unionfind ~pos:e1 (TOption cell_type) in
    let cases_ty =
      ListLabels.fold_right2
        [Expr.none_constr; Expr.some_constr]
        [unionfind ~pos:e1 (TLit TUnit); cell_type]
        ~f:A.EnumConstructor.Map.add ~init:A.EnumConstructor.Map.empty
    in
    let t_ret = unionfind ~pos:e (TAny (Any.fresh ())) in
    let mark = mark_with_tau_and_unify t_ret in
    let e1' = typecheck_expr_top_down ctx env t_arg e1 in
    let cases =
      A.EnumConstructor.Map.merge
        (fun _ e e_ty ->
          match e, e_ty with
          | Some e, Some e_ty ->
            Some
              (typecheck_expr_top_down ctx env
                 (unionfind ~pos:e (TArrow ([e_ty], t_ret)))
                 e)
          | _ -> assert false)
        cases cases_ty
    in
    Expr.ematch ~e:e1' ~name ~cases mark
  | A.EMatch { e = e1; name; cases } ->
    let cases_ty = A.EnumName.Map.find name ctx.A.ctx_enums in
    let t_ret = unionfind ~pos:e1 (TAny (Any.fresh ())) in
    let mark = mark_with_tau_and_unify t_ret in
    let e1' = typecheck_expr_top_down ctx env (unionfind (TEnum name)) e1 in
    let cases =
      A.EnumConstructor.Map.mapi
        (fun c_name e ->
          let c_ty = A.EnumConstructor.Map.find c_name cases_ty in
          (* For now our constructors are limited to zero or one argument. If
             there is a change to allow for multiple arguments, it might be
             easier to use tuples directly. *)
          let e_ty = unionfind ~pos:e (TArrow ([ast_to_typ c_ty], t_ret)) in
          typecheck_expr_top_down ctx env e_ty e)
        cases
    in
    Expr.ematch ~e:e1' ~name ~cases mark
  | A.EScopeCall { scope; args } ->
    let scope_out_struct =
      (A.ScopeName.Map.find scope ctx.ctx_scopes).out_struct_name
    in
    let mark = mark_with_tau_and_unify (unionfind (TStruct scope_out_struct)) in
    let rec typecheck_scope_call_args scope args =
      A.ScopeVar.Map.mapi
        (fun name arg ->
          let vars = A.ScopeName.Map.find scope env.scopes_input in
          match arg with
          | A.ScopeVarArg arg ->
            A.ScopeVarArg
              (typecheck_expr_top_down ctx env
                 (ast_to_typ (A.ScopeVar.Map.find name vars))
                 arg)
          | A.SubScopeVarArg (sub_scope, sub_args) ->
            A.SubScopeVarArg
              (sub_scope, typecheck_scope_call_args sub_scope sub_args))
        args
    in
<<<<<<< HEAD

    Expr.escopecall ~scope ~args:(typecheck_scope_call_args scope args) mark
  | A.ERaiseEmpty -> Expr.eraiseempty context_mark
  | A.ECatchEmpty { body; handler } ->
    let body' = typecheck_expr_top_down ctx env tau body in
    let handler' = typecheck_expr_top_down ctx env tau handler in
    Expr.ecatchempty body' handler' context_mark
=======
    Expr.escopecall ~scope ~args:args' mark
>>>>>>> 475dca07
  | A.EVar v ->
    let tau' =
      match Env.get env v with
      | Some t -> t
      | None ->
        Message.error ~pos:pos_e "Variable %s not found in the current context"
          (Bindlib.name_of v)
    in
    Expr.evar (Var.translate v) (mark_with_tau_and_unify tau')
  | A.EExternal { name } ->
    let ty =
      let not_found pr x =
        Message.error ~pos:pos_e
          "Could not resolve the reference to %a.@ Make sure the corresponding \
           module was properly loaded?"
          pr x
      in
      match Mark.remove name with
      | A.External_value name -> (
        try ast_to_typ (A.TopdefName.Map.find name ctx.ctx_topdefs)
        with A.TopdefName.Map.Not_found _ ->
          not_found A.TopdefName.format name)
      | A.External_scope name -> (
        try
          let scope_info = A.ScopeName.Map.find name ctx.ctx_scopes in
          ast_to_typ
            ( TArrow
                ( [TStruct scope_info.in_struct_name, pos_e],
                  (TStruct scope_info.out_struct_name, pos_e) ),
              pos_e )
        with A.ScopeName.Map.Not_found _ -> not_found A.ScopeName.format name)
    in
    Expr.eexternal ~name (mark_with_tau_and_unify ty)
  | A.ELit lit -> Expr.elit lit (ty_mark (lit_type lit))
  | A.ETuple es ->
    let tys = List.map (fun _ -> unionfind (TAny (Any.fresh ()))) es in
    let mark = mark_with_tau_and_unify (unionfind (TTuple tys)) in
    let es' = List.map2 (typecheck_expr_top_down ctx env) tys es in
    Expr.etuple es' mark
  | A.ETupleAccess { e = e1; index; size } ->
    let out_of_bounds size =
      Message.error ~pos:pos_e "Tuple access out of bounds (%d/%d)" index size
    in
    let tuple_ty =
      if size = 0 then (* Unset yet, we resolve it now *)
        TAny (Any.fresh ())
      else if index >= size then out_of_bounds size
      else
        TTuple
          (List.init size (fun n ->
               if n = index then tau
               else unionfind ~pos:e1 (TAny (Any.fresh ()))))
    in
    let tuple_ty = unionfind ~pos:e1 tuple_ty in
    let e1' = typecheck_expr_top_down ctx env tuple_ty e1 in
    let size, mark =
      if size <> 0 then size, context_mark
      else
        match typ_to_ast ~flags tuple_ty with
        | TTuple l, _ -> (
          match List.nth_opt l index with
          | None -> out_of_bounds (List.length l)
          | Some ty -> List.length l, mark_with_tau_and_unify (ast_to_typ ty))
        | TAny, _ -> failwith "Disambiguation failure"
        | ty ->
          Message.error ~pos:(Expr.pos e1)
            "This expression has type@ %a,@ while a tuple was expected"
            (Print.typ ctx) ty
    in
    Expr.etupleaccess ~e:e1' ~index ~size mark
  | A.EAbs { binder; tys = t_args } ->
    if Bindlib.mbinder_arity binder <> List.length t_args then
      Message.error ~pos:(Expr.pos e)
        "function has %d variables but was supplied %d types\n%a"
        (Bindlib.mbinder_arity binder)
        (List.length t_args) Expr.format e
    else
      let tau_args = List.map ast_to_typ t_args in
      let t_ret = unionfind (TAny (Any.fresh ())) in
      let t_func = unionfind (TArrow (tau_args, t_ret)) in
      let mark = mark_with_tau_and_unify t_func in
      let xs, body = Bindlib.unmbind binder in
      let xs' = Array.map Var.translate xs in
      let env =
        List.fold_left2
          (fun env x tau_arg -> Env.add x tau_arg env)
          env (Array.to_list xs) tau_args
      in
      let body' = typecheck_expr_top_down ctx env t_ret body in
      let binder' = Bindlib.bind_mvar xs' (Expr.Box.lift body') in
      Expr.eabs binder' (List.map (typ_to_ast ~flags) tau_args) mark
  | A.EApp { f = e1; args; tys } ->
    (* Here we type the arguments first (in order), to ensure we know the types
       of the arguments if [f] is [EAbs] before disambiguation. This is also the
       right order for the [let-in] form. *)
    let t_args =
      match tys with
      | [] -> List.map (fun _ -> unionfind (TAny (Any.fresh ()))) args
      | tys -> List.map ast_to_typ tys
    in
    let args' = List.map2 (typecheck_expr_top_down ctx env) t_args args in
    let t_args =
      match t_args, tys with
      | [t], [] -> (
        (* Handles typing before detuplification: if [tys] was not yet set, we
           are allowed to destruct a tuple into multiple arguments (see
           [Scopelang.from_desugared] for the corresponding code
           transformation) *)
        match UnionFind.get t with TTuple tys, _ -> tys | _ -> t_args)
      | _ ->
        if List.length t_args <> List.length args' then
          Message.error ~pos:(Expr.pos e)
            (match e1 with
            | EAbs _, _ -> "This binds %d variables, but %d were provided."
            | _ -> "This function application has %d arguments, but expects %d.")
            (List.length t_args) (List.length args');

        t_args
    in
    let t_func = unionfind ~pos:e1 (TArrow (t_args, tau)) in
    let e1' = typecheck_expr_top_down ctx env t_func e1 in
    Expr.eapp ~f:e1' ~args:args'
      ~tys:(List.map (typ_to_ast ~flags) t_args)
      context_mark
  | A.EAppOp { op; tys; args } ->
    let t_args = List.map ast_to_typ tys in
    let t_func = unionfind (TArrow (t_args, tau)) in
    let args =
      Operator.kind_dispatch (Mark.set pos_e op)
        ~polymorphic:(fun op ->
          if env.flags.assume_op_types then (
            unify ctx e (polymorphic_op_return_type ctx e op t_args) tau;
            List.rev_map (typecheck_expr_bottom_up ctx env) (List.rev args))
          else (
            (* Type the operator first, then right-to-left: polymorphic
               operators are required to allow the resolution of all type
               variables this way *)
            unify ctx e (polymorphic_op_type op) t_func;
            List.rev_map2
              (typecheck_expr_top_down ctx env)
              (List.rev t_args) (List.rev args)))
        ~overloaded:(fun op ->
          (* Typing the arguments first is required to resolve the operator *)
          let args' = List.map2 (typecheck_expr_top_down ctx env) t_args args in
          unify ctx e tau (resolve_overload_ret_type ~flags ctx e op t_args);
          args')
        ~monomorphic:(fun op ->
          (* Here it doesn't matter but may affect the error messages *)
          unify ctx e (ast_to_typ (Operator.monomorphic_type op)) t_func;
          List.map2 (typecheck_expr_top_down ctx env) t_args args)
        ~resolved:(fun op ->
          (* This case should not fail *)
          unify ctx e (ast_to_typ (Operator.resolved_type op)) t_func;
          List.map2 (typecheck_expr_top_down ctx env) t_args args)
    in
    (* All operator applications are monomorphised at this point *)
    let tys = List.map (typ_to_ast ~flags) t_args in
    Expr.eappop ~op ~args ~tys context_mark
  | A.EDefault { excepts; just; cons } ->
    let cons' = typecheck_expr_top_down ctx env tau cons in
    let just' =
      typecheck_expr_top_down ctx env (unionfind ~pos:just (TLit TBool)) just
    in
    let excepts' = List.map (typecheck_expr_top_down ctx env tau) excepts in
    Expr.edefault ~excepts:excepts' ~just:just' ~cons:cons' context_mark
  | A.EPureDefault e1 ->
    let inner_ty = unionfind ~pos:e1 (TAny (Any.fresh ())) in
    let mark =
      mark_with_tau_and_unify (unionfind ~pos:e1 (TDefault inner_ty))
    in
    let e1' = typecheck_expr_top_down ctx env inner_ty e1 in
    Expr.epuredefault e1' mark
  | A.EIfThenElse { cond; etrue = et; efalse = ef } ->
    let et' = typecheck_expr_top_down ctx env tau et in
    let ef' = typecheck_expr_top_down ctx env tau ef in
    let cond' =
      typecheck_expr_top_down ctx env (unionfind ~pos:cond (TLit TBool)) cond
    in
    Expr.eifthenelse cond' et' ef' context_mark
  | A.EAssert e1 ->
    let mark = mark_with_tau_and_unify (unionfind (TLit TUnit)) in
    let e1' =
      typecheck_expr_top_down ctx env (unionfind ~pos:e1 (TLit TBool)) e1
    in
    Expr.eassert e1' mark
  | A.EFatalError err -> Expr.efatalerror err context_mark
  | A.EEmpty ->
    Expr.eempty (ty_mark (TDefault (unionfind (TAny (Any.fresh ())))))
  | A.EErrorOnEmpty e1 ->
    let tau' = unionfind (TDefault tau) in
    let e1' = typecheck_expr_top_down ctx env tau' e1 in
    Expr.eerroronempty e1' context_mark
  | A.EArray es ->
    let cell_type = unionfind (TAny (Any.fresh ())) in
    let mark = mark_with_tau_and_unify (unionfind (TArray cell_type)) in
    let es' = List.map (typecheck_expr_top_down ctx env cell_type) es in
    Expr.earray es' mark
  | A.ECustom { obj; targs; tret } ->
    let mark =
      mark_with_tau_and_unify (ast_to_typ (A.TArrow (targs, tret), Expr.pos e))
    in
    Expr.ecustom obj targs tret mark

(** {1 API} *)

let get_ty_mark ~flags (A.Custom { A.custom = uf; pos }) =
  A.Typed { ty = typ_to_ast ~flags uf; pos }

let expr_raw
    (type a)
    (ctx : A.decl_ctx)
    ?(env = Env.empty ctx)
    ?(typ : A.typ option)
    (e : (a, 'm) A.gexpr) : (a, unionfind_typ A.custom) A.gexpr =
  let fty =
    match typ with
    | None -> typecheck_expr_bottom_up ctx env
    | Some typ -> typecheck_expr_top_down ctx env (ast_to_typ typ)
  in
  Expr.unbox (fty e)

let check_expr ctx ?env ?typ e =
  Expr.map_marks
    ~f:(fun (Custom { pos; _ }) -> A.Untyped { pos })
    (expr_raw ctx ?env ?typ e)

(* Infer the type of an expression *)
let expr ctx ?(env = Env.empty ctx) ?typ e =
  Expr.map_marks ~f:(get_ty_mark ~flags:env.flags) (expr_raw ctx ~env ?typ e)

let scope_body_expr ctx env ty_out body_expr =
  let _env, ret =
    BoundList.fold_map body_expr ~init:env
      ~last:(fun env e ->
        let e' = Expr.unbox (typecheck_expr_top_down ctx env ty_out e) in
        let e' = Expr.map_marks ~f:(get_ty_mark ~flags:env.flags) e' in
        env, Expr.Box.lift e')
      ~f:(fun env var scope ->
        let e0 = scope.A.scope_let_expr in
        let ty_e = ast_to_typ scope.A.scope_let_typ in
        let e = Expr.unbox (typecheck_expr_bottom_up ctx env e0) in
        unify ctx e0 (ty e) ty_e;
        (* We could use [typecheck_expr_top_down] rather than this manual
           unification, but we get better messages with this order of the
           [unify] parameters, which keeps location of the type as defined
           instead of as inferred. *)
        ( Env.add var ty_e env,
          Var.translate var,
          Bindlib.box_apply
            (fun scope_let_expr ->
              {
                scope with
                A.scope_let_typ =
                  (match scope.A.scope_let_typ with
                  | TAny, _ -> typ_to_ast ~flags:env.flags (ty e)
                  | ty -> ty);
                A.scope_let_expr;
              })
            (Expr.Box.lift (Expr.map_marks ~f:(get_ty_mark ~flags:env.flags) e))
        ))
  in
  ret

let scope_body ctx env body =
  let get_pos struct_name = Mark.get (A.StructName.get_info struct_name) in
  let struct_ty struct_name =
    UnionFind.make (Mark.add (get_pos struct_name) (TStruct struct_name))
  in
  let ty_in = struct_ty body.A.scope_body_input_struct in
  let ty_out = struct_ty body.A.scope_body_output_struct in
  let var, e = Bindlib.unbind body.A.scope_body_expr in
  let env = Env.add var ty_in env in
  let e' = scope_body_expr ctx env ty_out e in
  ( Bindlib.box_apply
      (fun scope_body_expr -> { body with scope_body_expr })
      (Bindlib.bind_var (Var.translate var) e'),
    UnionFind.make
      (Mark.add
         (get_pos body.A.scope_body_output_struct)
         (TArrow ([ty_in], ty_out))) )

let scopes ctx env =
  BoundList.fold_map ~init:env
    ~last:(fun ctx () -> ctx, Bindlib.box ())
    ~f:(fun env var item ->
      match item with
      | A.ScopeDef (name, body) ->
        let body_e, ty_scope = scope_body ctx env body in
        ( Env.add var ty_scope env,
          Var.translate var,
          Bindlib.box_apply (fun body -> A.ScopeDef (name, body)) body_e )
      | A.Topdef (name, typ, e) ->
        let e' = expr_raw ctx ~env ~typ e in
        let (A.Custom { custom = uf; _ }) = Mark.get e' in
        let e' = Expr.map_marks ~f:(get_ty_mark ~flags:env.flags) e' in
        ( Env.add var uf env,
          Var.translate var,
          Bindlib.box_apply
            (fun e -> A.Topdef (name, Expr.ty e', e))
            (Expr.Box.lift e') ))

let program ?fail_on_any ?assume_op_types prg =
  let env = Env.empty ?fail_on_any ?assume_op_types prg.A.decl_ctx in
  let new_env, code_items = scopes prg.A.decl_ctx env prg.A.code_items in
  {
    A.lang = prg.lang;
    A.module_name = prg.A.module_name;
    A.code_items = Bindlib.unbox code_items;
    decl_ctx =
      {
        prg.decl_ctx with
        ctx_structs =
          A.StructName.Map.mapi
            (fun s_name fields ->
              A.StructField.Map.mapi
                (fun f_name (t : A.typ) ->
                  match Mark.remove t with
                  | TAny ->
                    typ_to_ast ~flags:env.flags
                      (A.StructField.Map.find f_name
                         (A.StructName.Map.find s_name new_env.structs))
                  | _ -> t)
                fields)
            prg.decl_ctx.ctx_structs;
        ctx_enums =
          A.EnumName.Map.mapi
            (fun e_name cons ->
              A.EnumConstructor.Map.mapi
                (fun cons_name (t : A.typ) ->
                  match Mark.remove t with
                  | TAny ->
                    typ_to_ast ~flags:env.flags
                      (A.EnumConstructor.Map.find cons_name
                         (A.EnumName.Map.find e_name new_env.enums))
                  | _ -> t)
                cons)
            prg.decl_ctx.ctx_enums;
      };
  }

let program ?fail_on_any ?assume_op_types ?(internal_check = false) prg =
  let wrap =
    if internal_check then (fun f ->
      try Message.with_delayed_errors f
      with (Message.CompilerError _ | Message.CompilerErrors _) as exc ->
        let bt = Printexc.get_raw_backtrace () in
        let err =
          match exc with
          | Message.CompilerError err ->
            Message.CompilerError (Message.Content.to_internal_error err)
          | Message.CompilerErrors errs ->
            Message.CompilerErrors
              (List.map Message.Content.to_internal_error errs)
          | _ -> assert false
        in
        Message.debug "Faulty intermediate program:@ %a"
          (Print.program ~debug:true)
          prg;
        Printexc.raise_with_backtrace err bt)
    else fun f -> Message.with_delayed_errors f
  in
  wrap @@ fun () -> program ?fail_on_any ?assume_op_types prg<|MERGE_RESOLUTION|>--- conflicted
+++ resolved
@@ -763,17 +763,7 @@
               (sub_scope, typecheck_scope_call_args sub_scope sub_args))
         args
     in
-<<<<<<< HEAD
-
     Expr.escopecall ~scope ~args:(typecheck_scope_call_args scope args) mark
-  | A.ERaiseEmpty -> Expr.eraiseempty context_mark
-  | A.ECatchEmpty { body; handler } ->
-    let body' = typecheck_expr_top_down ctx env tau body in
-    let handler' = typecheck_expr_top_down ctx env tau handler in
-    Expr.ecatchempty body' handler' context_mark
-=======
-    Expr.escopecall ~scope ~args:args' mark
->>>>>>> 475dca07
   | A.EVar v ->
     let tau' =
       match Env.get env v with
