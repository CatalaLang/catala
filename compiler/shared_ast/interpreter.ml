--- conflicted
+++ resolved
@@ -146,8 +146,7 @@
          precise number of days"
   in
   let err () =
-<<<<<<< HEAD
-    Messages.raise_multispanned_error
+    Message.raise_multispanned_error
       ([
          ( Some
              (Format.asprintf "Operator (value %a):"
@@ -155,10 +154,6 @@
                 op),
            pos );
        ]
-=======
-    Message.raise_multispanned_error
-      ([Some "Operator:", pos]
->>>>>>> c4675e18
       @ List.mapi
           (fun i arg ->
             ( Some
@@ -336,7 +331,7 @@
   | Eq_dur_dur, [(ELit (LDuration x), _); (ELit (LDuration y), _)] ->
     ELit (LBool (protect o_eq_dur_dur x y))
   | HandleDefault, _ ->
-    Messages.raise_internal_error
+    Message.raise_internal_error
       "The interpreter is trying to evaluate the \"handle_default\" operator, \
        which is the leftover from the dcalc->lcalc compilation pass. This \
        indicates that you are trying to interpret the lcalc without having \
