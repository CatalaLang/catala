--- conflicted
+++ resolved
@@ -689,30 +689,6 @@
     print_interpretation_results options Interpreter.interpret_program_dcalc prg
       (get_scope_uid prg.decl_ctx ex_scope)
 
-<<<<<<< HEAD
-  let interpret_cmd =
-    let f no_typing =
-      if no_typing then interpret_dcalc Expr.untyped
-      else interpret_dcalc Expr.typed
-    in
-    Cmd.v
-      (Cmd.info "interpret"
-         ~doc:
-           "Runs the interpreter on the Catala program, executing the scope \
-            specified by the $(b,-s) option assuming no additional external \
-            inputs.")
-      Term.(
-        const f
-        $ Cli.Flags.no_typing
-        $ Cli.Flags.Global.options
-        $ Cli.Flags.include_dirs
-        $ Cli.Flags.optimize
-        $ Cli.Flags.check_invariants
-        $ Cli.Flags.ex_scope)
-
-
-=======
->>>>>>> 3e2aa54b
   let lcalc
       typed
       options
@@ -1111,10 +1087,10 @@
           prg
           (get_scope_uid prg.decl_ctx ex_scope)
       );
-    Message.emit_result "Wrote test file to %s"
+    Message.result "Wrote test file to %s"
       (Option.get test_file);
     if not @@ Sys.file_exists (Option.get out_file ^ ".py") then
-      let () = Message.emit_result "Python backend file does not exist, generating it with the same options (not using avoid_exceptions nor close_conversion)" in
+      let () = Message.result "Python backend file does not exist, generating it with the same options (not using avoid_exceptions nor close_conversion)" in
       python options includes output optimize check_invariants false false  
 
   let concolic_cmd =
@@ -1155,11 +1131,7 @@
   let commands =
     [
       interpret_cmd;
-<<<<<<< HEAD
       concolic_cmd;
-      interpret_lcalc_cmd;
-=======
->>>>>>> 3e2aa54b
       typecheck_cmd;
       proof_cmd;
       ocaml_cmd;
