(* This file is part of the Catala compiler, a specification language for tax
   and social benefits computation rules. Copyright (C) 2020 Inria,
   contributors: Denis Merigoux <denis.merigoux@inria.fr>, Emile Rolley
   <emile.rolley@tuta.io>, Louis Gesbert <louis.gesbert@inria.fr>

   Licensed under the Apache License, Version 2.0 (the "License"); you may not
   use this file except in compliance with the License. You may obtain a copy of
   the License at

   http://www.apache.org/licenses/LICENSE-2.0

   Unless required by applicable law or agreed to in writing, software
   distributed under the License is distributed on an "AS IS" BASIS, WITHOUT
   WARRANTIES OR CONDITIONS OF ANY KIND, either express or implied. See the
   License for the specific language governing permissions and limitations under
   the License. *)

open Catala_utils
open Shared_ast

(** Associates a file extension with its corresponding {!type: Cli.backend_lang}
    string representation. *)
let extensions = [".catala_fr", "fr"; ".catala_en", "en"; ".catala_pl", "pl"]

let modname_of_file f =
  (* Fixme: make this more robust *)
  String.capitalize_ascii Filename.(basename (remove_extension f))

let load_module_interfaces options includes program =
  (* Recurse into program modules, looking up files in [using] and loading
     them *)
  if program.Surface.Ast.program_used_modules <> [] then
    Message.emit_debug "Loading module interfaces...";
  let includes =
    includes
    |> List.map (fun d -> File.Tree.build (options.Cli.path_rewrite d))
    |> List.fold_left File.Tree.union File.Tree.empty
  in
  let err_req_pos chain =
    List.map (fun mpos -> Some "Module required from", mpos) chain
  in
  let find_module req_chain (mname, mpos) =
    let required_from_file = Pos.get_file mpos in
    let includes =
      File.Tree.union includes
        (File.Tree.build (File.dirname required_from_file))
    in
    match
      List.filter_map
        (fun (ext, _) -> File.Tree.lookup includes (mname ^ ext))
        extensions
    with
    | [] ->
      Message.raise_multispanned_error
        (err_req_pos (mpos :: req_chain))
        "Required module not found: @{<blue>%s@}" mname
    | [f] -> f
    | ms ->
      Message.raise_multispanned_error
        (err_req_pos (mpos :: req_chain))
        "Required module @{<blue>%s@} matches multiple files:@;<1 2>%a" mname
        (Format.pp_print_list ~pp_sep:Format.pp_print_space File.format)
        ms
  in
  let rec aux req_chain seen uses :
      (ModuleName.t * Surface.Ast.interface * ModuleName.t Ident.Map.t) option
      File.Map.t
      * ModuleName.t Ident.Map.t =
    List.fold_left
      (fun (seen, use_map) use ->
        let f = find_module req_chain use.Surface.Ast.mod_use_name in
        match File.Map.find_opt f seen with
        | Some (Some (modname, _, _)) ->
          ( seen,
            Ident.Map.add
              (Mark.remove use.Surface.Ast.mod_use_alias)
              modname use_map )
        | Some None ->
          Message.raise_multispanned_error
            (err_req_pos (Mark.get use.Surface.Ast.mod_use_name :: req_chain))
            "Circular module dependency"
        | None ->
          let intf = Surface.Parser_driver.load_interface (Cli.FileName f) in
          let modname = ModuleName.fresh intf.intf_modname in
          let seen = File.Map.add f None seen in
          let seen, sub_use_map =
            aux
              (Mark.get use.Surface.Ast.mod_use_name :: req_chain)
              seen intf.Surface.Ast.intf_submodules
          in
          ( File.Map.add f (Some (modname, intf, sub_use_map)) seen,
            Ident.Map.add
              (Mark.remove use.Surface.Ast.mod_use_alias)
              modname use_map ))
      (seen, Ident.Map.empty) uses
  in
  let seen =
    match program.Surface.Ast.program_module_name with
    | Some m ->
      let file = Pos.get_file (Mark.get m) in
      File.Map.singleton file None
    | None -> File.Map.empty
  in
  let file_module_map, root_uses =
    aux [] seen program.Surface.Ast.program_used_modules
  in
  let modules =
    File.Map.fold
      (fun _ info acc ->
        match info with
        | None -> acc
        | Some (mname, intf, use_map) ->
          ModuleName.Map.add mname (intf, use_map) acc)
      file_module_map ModuleName.Map.empty
  in
  root_uses, modules

module Passes = struct
  (* Each pass takes only its cli options, then calls upon its dependent passes
     (forwarding their options as needed) *)

  let debug_pass_name s =
    Message.emit_debug "@{<bold;magenta>=@} @{<bold>%s@} @{<bold;magenta>=@}"
      (String.uppercase_ascii s)

  let surface options : Surface.Ast.program =
    debug_pass_name "surface";
    let prg =
      Surface.Parser_driver.parse_top_level_file options.Cli.input_src
    in
    Surface.Fill_positions.fill_pos_with_legislative_info prg

  let desugared options ~includes :
      Desugared.Ast.program * Desugared.Name_resolution.context =
    let prg = surface options in
    let mod_uses, modules = load_module_interfaces options includes prg in
    debug_pass_name "desugared";
    Message.emit_debug "Name resolution...";
    let ctx = Desugared.Name_resolution.form_context (prg, mod_uses) modules in
    Message.emit_debug "Desugaring...";
    let prg = Desugared.From_surface.translate_program ctx prg in
    Message.emit_debug "Disambiguating...";
    let prg = Desugared.Disambiguate.program prg in
    Message.emit_debug "Linting...";
    Desugared.Linting.lint_program prg;
    prg, ctx

  let scopelang options ~includes : untyped Scopelang.Ast.program =
    let prg, _ = desugared options ~includes in
    debug_pass_name "scopelang";
    let exceptions_graphs =
      Scopelang.From_desugared.build_exceptions_graph prg
    in
    let prg =
      Scopelang.From_desugared.translate_program prg exceptions_graphs
    in
    prg

  let dcalc :
      type ty.
      Cli.options ->
      includes:Cli.raw_file list ->
      optimize:bool ->
      check_invariants:bool ->
      typed:ty mark ->
      ty Dcalc.Ast.program * Scopelang.Dependency.TVertex.t list =
   fun options ~includes ~optimize ~check_invariants ~typed ->
    let prg = scopelang options ~includes in
    debug_pass_name "dcalc";
    let type_ordering =
      Scopelang.Dependency.check_type_cycles prg.program_ctx.ctx_structs
        prg.program_ctx.ctx_enums
    in
    let (prg : ty Scopelang.Ast.program) =
      match typed with
      | Typed _ ->
        Message.emit_debug "Typechecking...";
        Scopelang.Ast.type_program prg
      | Untyped _ -> prg
      | Custom _ -> invalid_arg "Driver.Passes.dcalc"
    in
    Message.emit_debug "Translating to default calculus...";
    let prg = Dcalc.From_scopelang.translate_program prg in
    let prg =
      if optimize then begin
        Message.emit_debug "Optimizing default calculus...";
        Optimizations.optimize_program prg
      end
      else prg
    in
    let (prg : ty Dcalc.Ast.program) =
      match typed with
      | Typed _ -> (
        Message.emit_debug "Typechecking again...";
        try Typing.program ~leave_unresolved:false prg
        with Message.CompilerError error_content ->
          let bt = Printexc.get_raw_backtrace () in
          Printexc.raise_with_backtrace
            (Message.CompilerError
               (Message.Content.to_internal_error error_content))
            bt)
      | Untyped _ -> prg
      | Custom _ -> assert false
    in
    if check_invariants then (
      Message.emit_debug "Checking invariants...";
      match typed with
      | Typed _ ->
        let result = Dcalc.Invariants.check_all_invariants prg in
        if not result then
          raise
            (Message.raise_internal_error "Some Dcalc invariants are invalid")
      | _ ->
        Message.raise_error "--check-invariants cannot be used with --no-typing");
    prg, type_ordering

  let lcalc
      (type ty)
      options
      ~includes
      ~optimize
      ~check_invariants
      ~(typed : ty mark)
      ~avoid_exceptions
      ~closure_conversion
      ~monomorphize_types :
      untyped Lcalc.Ast.program * Scopelang.Dependency.TVertex.t list =
    let prg, type_ordering =
      dcalc options ~includes ~optimize ~check_invariants ~typed
    in
    debug_pass_name "lcalc";
    let avoid_exceptions = avoid_exceptions || closure_conversion in
    (* --closure-conversion implies --avoid-exceptions *)
    let prg =
      match avoid_exceptions, options.trace, typed with
      | true, true, _ ->
        Message.raise_error
          "Option --avoid-exceptions is not compatible with option --trace"
      | true, _, Untyped _ ->
        Program.untype
          (Lcalc.From_dcalc.translate_program_without_exceptions
             (Shared_ast.Typing.program ~leave_unresolved:false prg))
      | true, _, Typed _ ->
        Lcalc.From_dcalc.translate_program_without_exceptions prg
      | false, _, Typed _ ->
        Program.untype (Lcalc.From_dcalc.translate_program_with_exceptions prg)
      | false, _, Untyped _ ->
<<<<<<< HEAD
        Lcalc.Compile_with_exceptions.translate_program
          (Shared_ast.Typing.program ~leave_unresolved:false prg)
=======
        Lcalc.From_dcalc.translate_program_with_exceptions prg
>>>>>>> 6855870f
      | _, _, Custom _ -> invalid_arg "Driver.Passes.lcalc"
    in
    let prg =
      if optimize then begin
        Message.emit_debug "Optimizing lambda calculus...";
        Optimizations.optimize_program prg
      end
      else prg
    in
    let prg =
      if not closure_conversion then prg
      else (
        Message.emit_debug "Performing closure conversion...";
        let prg = Lcalc.Closure_conversion.closure_conversion prg in
        let prg = Bindlib.unbox prg in
        let prg =
          if optimize then (
            Message.emit_debug "Optimizing lambda calculus...";
            Optimizations.optimize_program prg)
          else prg
        in
        prg)
    in
    Message.emit_debug "Retyping lambda calculus...";
    let prg = Typing.program ~leave_unresolved:true prg in
    let prg, type_ordering =
      if monomorphize_types then (
        Message.emit_debug "Monomorphizing types...";
        let prg, type_ordering = Lcalc.Monomorphize.program prg in
        let prg = Typing.program ~leave_unresolved:false prg in
        prg, type_ordering)
      else prg, type_ordering
    in
    Program.untype prg, type_ordering

  let scalc
      options
      ~includes
      ~optimize
      ~check_invariants
      ~avoid_exceptions
      ~closure_conversion
      ~keep_special_ops
      ~dead_value_assignment
      ~no_struct_literals
      ~monomorphize_types :
      Scalc.Ast.program * Scopelang.Dependency.TVertex.t list =
    let prg, type_ordering =
      lcalc options ~includes ~optimize ~check_invariants ~typed:Expr.untyped
        ~avoid_exceptions ~closure_conversion ~monomorphize_types
    in
    Message.emit_debug "Retyping lambda calculus...";
    let prg = Typing.program ~leave_unresolved:true prg in
    debug_pass_name "scalc";
    ( Scalc.From_lcalc.translate_program
        ~config:{ keep_special_ops; dead_value_assignment; no_struct_literals }
        prg,
      type_ordering )
end

module Commands = struct
  open Cmdliner

  let get_scope_uid (ctx : decl_ctx) (scope : string) : ScopeName.t =
    if String.contains scope '.' then
      Message.raise_error
        "Bad scope argument @{<yellow>%s@}: only references to the top-level \
         module are allowed"
        scope;
    try Ident.Map.find scope ctx.ctx_scope_index
    with Ident.Map.Not_found _ ->
      Message.raise_error
        "There is no scope \"@{<yellow>%s@}\" inside the program." scope

  (* TODO: this is very weird but I'm trying to maintain the current behaviour
     for now *)
  let get_random_scope_uid (ctx : decl_ctx) : ScopeName.t =
    match Ident.Map.choose_opt ctx.ctx_scope_index with
    | Some (_, name) -> name
    | None -> Message.raise_error "There isn't any scope inside the program."

  let get_variable_uid
      (ctxt : Desugared.Name_resolution.context)
      (scope_uid : ScopeName.t)
      (variable : string) =
    (* Sometimes the variable selected is of the form [a.b] *)
    let first_part, second_part =
      match String.index_opt variable '.' with
      | Some i ->
        ( String.sub variable 0 i,
          Some (String.sub variable i (String.length variable - i)) )
      | None -> variable, None
    in
    match
      Ident.Map.find_opt first_part
        (ScopeName.Map.find scope_uid ctxt.scopes).var_idmap
    with
    | None ->
      Message.raise_error
        "Variable @{<yellow>\"%s\"@} not found inside scope @{<yellow>\"%a\"@}"
        variable ScopeName.format scope_uid
    | Some (SubScope (subscope_var_name, subscope_name)) -> (
      match second_part with
      | None ->
        Message.raise_error
          "Subscope @{<yellow>\"%a\"@} of scope @{<yellow>\"%a\"@} cannot be \
           selected by itself, please add \".<var>\" where <var> is a subscope \
           variable."
          SubScopeName.format subscope_var_name ScopeName.format scope_uid
      | Some second_part -> (
        match
          let ctxt =
            Desugared.Name_resolution.module_ctx ctxt
              (List.map
                 (fun m -> ModuleName.to_string m, Pos.no_pos)
                 (ScopeName.path subscope_name))
          in
          Ident.Map.find_opt second_part
            (ScopeName.Map.find subscope_name ctxt.scopes).var_idmap
        with
        | Some (ScopeVar v) ->
          Desugared.Ast.ScopeDef.SubScopeVar (subscope_var_name, v, Pos.no_pos)
        | _ ->
          Message.raise_error
            "Var @{<yellow>\"%s\"@} of subscope @{<yellow>\"%a\"@} in scope \
             @{<yellow>\"%a\"@} does not exist, please check your command line \
             arguments."
            second_part SubScopeName.format subscope_var_name ScopeName.format
            scope_uid))
    | Some (ScopeVar v) ->
      Desugared.Ast.ScopeDef.Var
        ( v,
          Option.map
            (fun second_part ->
              let var_sig = ScopeVar.Map.find v ctxt.var_typs in
              match
                Ident.Map.find_opt second_part var_sig.var_sig_states_idmap
              with
              | Some state -> state
              | None ->
                Message.raise_error
                  "State @{<yellow>\"%s\"@} is not found for variable \
                   @{<yellow>\"%s\"@} of scope @{<yellow>\"%a\"@}"
                  second_part first_part ScopeName.format scope_uid)
            second_part )

  let get_output ?ext options output_file =
    let output_file = Option.map options.Cli.path_rewrite output_file in
    File.get_out_channel ~source_file:options.Cli.input_src ~output_file ?ext ()

  let get_output_format ?ext options output_file =
    let output_file = Option.map options.Cli.path_rewrite output_file in
    File.get_formatter_of_out_channel ~source_file:options.Cli.input_src
      ~output_file ?ext ()

  let makefile options output =
    let prg = Passes.surface options in
    let backend_extensions_list = [".tex"] in
    let source_file = Cli.input_src_file options.Cli.input_src in
    let output_file, with_output = get_output options ~ext:".d" output in
    Message.emit_debug "Writing list of dependencies to %s..."
      (Option.value ~default:"stdout" output_file);
    with_output
    @@ fun oc ->
    Printf.fprintf oc "%s:\\\n%s\n%s:"
      (String.concat "\\\n"
         (Option.value ~default:"stdout" output_file
         :: List.map
              (fun ext -> Filename.remove_extension source_file ^ ext)
              backend_extensions_list))
      (String.concat "\\\n" prg.Surface.Ast.program_source_files)
      (String.concat "\\\n" prg.Surface.Ast.program_source_files)

  let makefile_cmd =
    Cmd.v
      (Cmd.info "makefile"
         ~doc:
           "Generates a Makefile-compatible list of the file dependencies of a \
            Catala program.")
      Term.(const makefile $ Cli.Flags.Global.options $ Cli.Flags.output)

  let html options output print_only_law wrap_weaved_output =
    let prg = Passes.surface options in
    Message.emit_debug "Weaving literate program into HTML";
    let output_file, with_output =
      get_output_format options ~ext:".html" output
    in
    with_output
    @@ fun fmt ->
    let language = Cli.file_lang (Cli.input_src_file options.Cli.input_src) in
    let weave_output = Literate.Html.ast_to_html language ~print_only_law in
    Message.emit_debug "Writing to %s"
      (Option.value ~default:"stdout" output_file);
    if wrap_weaved_output then
      Literate.Html.wrap_html prg.Surface.Ast.program_source_files language fmt
        (fun fmt -> weave_output fmt prg)
    else weave_output fmt prg

  let html_cmd =
    Cmd.v
      (Cmd.info "html"
         ~doc:
           "Weaves an HTML literate programming output of the Catala program.")
      Term.(
        const html
        $ Cli.Flags.Global.options
        $ Cli.Flags.output
        $ Cli.Flags.print_only_law
        $ Cli.Flags.wrap_weaved_output)

  let latex options output print_only_law wrap_weaved_output =
    let prg = Passes.surface options in
    Message.emit_debug "Weaving literate program into LaTeX";
    let output_file, with_output =
      get_output_format options ~ext:".tex" output
    in
    with_output
    @@ fun fmt ->
    let language = Cli.file_lang (Cli.input_src_file options.Cli.input_src) in
    let weave_output = Literate.Latex.ast_to_latex language ~print_only_law in
    Message.emit_debug "Writing to %s"
      (Option.value ~default:"stdout" output_file);
    if wrap_weaved_output then
      Literate.Latex.wrap_latex prg.Surface.Ast.program_source_files language
        fmt (fun fmt -> weave_output fmt prg)
    else weave_output fmt prg

  let latex_cmd =
    Cmd.v
      (Cmd.info "latex"
         ~doc:
           "Weaves a LaTeX literate programming output of the Catala program.")
      Term.(
        const latex
        $ Cli.Flags.Global.options
        $ Cli.Flags.output
        $ Cli.Flags.print_only_law
        $ Cli.Flags.wrap_weaved_output)

  let exceptions options includes ex_scope ex_variable =
    let prg, ctxt = Passes.desugared options ~includes in
    Passes.debug_pass_name "scopelang";
    let exceptions_graphs =
      Scopelang.From_desugared.build_exceptions_graph prg
    in
    let scope_uid = get_scope_uid prg.program_ctx ex_scope in
    let variable_uid = get_variable_uid ctxt scope_uid ex_variable in
    Desugared.Print.print_exceptions_graph scope_uid variable_uid
      (Desugared.Ast.ScopeDef.Map.find variable_uid exceptions_graphs)

  let exceptions_cmd =
    Cmd.v
      (Cmd.info "exceptions"
         ~doc:
           "Prints the exception tree for the definitions of a particular \
            variable, for debugging purposes. Use the $(b,-s) option to select \
            the scope and the $(b,-v) option to select the variable. Use \
            foo.bar to access state bar of variable foo or variable bar of \
            subscope foo.")
      Term.(
        const exceptions
        $ Cli.Flags.Global.options
        $ Cli.Flags.include_dirs
        $ Cli.Flags.ex_scope
        $ Cli.Flags.ex_variable)

  let scopelang options includes output ex_scope_opt =
    let prg = Passes.scopelang options ~includes in
    let _output_file, with_output = get_output_format options output in
    with_output
    @@ fun fmt ->
    match ex_scope_opt with
    | Some scope ->
      let scope_uid = get_scope_uid prg.program_ctx scope in
      Scopelang.Print.scope ~debug:options.Cli.debug prg.program_ctx fmt
        (scope_uid, ScopeName.Map.find scope_uid prg.program_scopes);
      Format.pp_print_newline fmt ()
    | None ->
      Scopelang.Print.program ~debug:options.Cli.debug fmt prg;
      Format.pp_print_newline fmt ()

  let scopelang_cmd =
    Cmd.v
      (Cmd.info "scopelang"
         ~doc:
           "Prints a debugging verbatim of the scope language intermediate \
            representation of the Catala program. Use the $(b,-s) option to \
            restrict the output to a particular scope.")
      Term.(
        const scopelang
        $ Cli.Flags.Global.options
        $ Cli.Flags.include_dirs
        $ Cli.Flags.output
        $ Cli.Flags.ex_scope_opt)

  let typecheck options check_invariants includes =
    let prg = Passes.scopelang options ~includes in
    Message.emit_debug "Typechecking...";
    let _type_ordering =
      Scopelang.Dependency.check_type_cycles prg.program_ctx.ctx_structs
        prg.program_ctx.ctx_enums
    in
    let prg = Scopelang.Ast.type_program prg in
    Message.emit_debug "Translating to default calculus...";
    (* Strictly type-checking could stop here, but we also want this pass to
       check full name-resolution and cycle detection. These are checked during
       translation to dcalc so we run it here and drop the result. *)
    let prg = Dcalc.From_scopelang.translate_program prg in

    (* Additionally, we might want to check the invariants. *)
    if check_invariants then (
      let prg =
        Shared_ast.Typing.program ~leave_unresolved:false (Program.untype prg)
      in
      Message.emit_debug "Checking invariants...";
      let result = Dcalc.Invariants.check_all_invariants prg in
      if not result then
        raise (Message.raise_internal_error "Some Dcalc invariants are invalid"));
    Message.emit_result "Typechecking successful!"

  let typecheck_cmd =
    Cmd.v
      (Cmd.info "typecheck"
         ~doc:"Parses and typechecks a Catala program, without interpreting it.")
      Term.(
        const typecheck
        $ Cli.Flags.Global.options
        $ Cli.Flags.check_invariants
        $ Cli.Flags.include_dirs)

  let dcalc typed options includes output optimize ex_scope_opt check_invariants
      =
    let prg, _ =
      Passes.dcalc options ~includes ~optimize ~check_invariants ~typed
    in
    let _output_file, with_output = get_output_format options output in
    with_output
    @@ fun fmt ->
    match ex_scope_opt with
    | Some scope ->
      let scope_uid = get_scope_uid prg.decl_ctx scope in
      Print.scope ~debug:options.Cli.debug prg.decl_ctx fmt
        ( scope_uid,
          Option.get
            (Scope.fold_left ~init:None
               ~f:(fun acc def _ ->
                 match def with
                 | ScopeDef (name, body) when ScopeName.equal name scope_uid ->
                   Some body
                 | _ -> acc)
               prg.code_items) );
      Format.pp_print_newline fmt ()
    | None ->
      let scope_uid = get_random_scope_uid prg.decl_ctx in
      (* TODO: ??? *)
      let prg_dcalc_expr = Expr.unbox (Program.to_expr prg scope_uid) in
      Format.fprintf fmt "%a\n"
        (Print.expr ~debug:options.Cli.debug ())
        prg_dcalc_expr

  let dcalc_cmd =
    let f no_typing =
      if no_typing then dcalc Expr.untyped else dcalc Expr.typed
    in
    Cmd.v
      (Cmd.info "dcalc"
         ~doc:
           "Prints a debugging verbatim of the default calculus intermediate \
            representation of the Catala program. Use the $(b,-s) option to \
            restrict the output to a particular scope.")
      Term.(
        const f
        $ Cli.Flags.no_typing
        $ Cli.Flags.Global.options
        $ Cli.Flags.include_dirs
        $ Cli.Flags.output
        $ Cli.Flags.optimize
        $ Cli.Flags.ex_scope_opt
        $ Cli.Flags.check_invariants)

  let proof
      options
      includes
      optimize
      ex_scope_opt
      check_invariants
      disable_counterexamples =
    let prg, _ =
      Passes.dcalc options ~includes ~optimize ~check_invariants
        ~typed:Expr.typed
    in
    Verification.Globals.setup ~optimize ~disable_counterexamples;
    let vcs =
      Verification.Conditions.generate_verification_conditions prg
        (Option.map (get_scope_uid prg.decl_ctx) ex_scope_opt)
    in
    Verification.Solver.solve_vc prg.decl_ctx vcs

  let proof_cmd =
    Cmd.v
      (Cmd.info "proof"
         ~doc:
           "Generates and proves verification conditions about the \
            well-behaved execution of the Catala program.")
      Term.(
        const proof
        $ Cli.Flags.Global.options
        $ Cli.Flags.include_dirs
        $ Cli.Flags.optimize
        $ Cli.Flags.ex_scope_opt
        $ Cli.Flags.check_invariants
        $ Cli.Flags.disable_counterexamples)

  let print_interpretation_results options interpreter prg scope_uid =
    Message.emit_debug "Starting interpretation...";
    let results =
      try interpreter prg scope_uid
      with Shared_ast.Interpreter.CatalaException exn ->
        Message.raise_error
          "During interpretation, the error %a has been raised but not caught!"
          Shared_ast.Print.except exn
    in
    Message.emit_debug "End of interpretation";
    let results =
      List.sort (fun ((v1, _), _) ((v2, _), _) -> String.compare v1 v2) results
    in
    Message.emit_result "Computation successful!%s"
      (if List.length results > 0 then " Results:" else "");
    let language = Cli.file_lang (Cli.input_src_file options.Cli.input_src) in
    List.iter
      (fun ((var, _), result) ->
        Message.emit_result "@[<hov 2>%s@ =@ %a@]" var
          (if options.Cli.debug then Print.expr ~debug:false ()
           else Print.UserFacing.value language)
          result)
      results

  let interpret_dcalc typed options includes optimize check_invariants ex_scope
      =
    let prg, _ =
      Passes.dcalc options ~includes ~optimize ~check_invariants ~typed
    in
    Interpreter.load_runtime_modules prg;
    print_interpretation_results options Interpreter.interpret_program_dcalc prg
      (get_scope_uid prg.decl_ctx ex_scope)

  let interpret_cmd =
    let f no_typing =
      if no_typing then interpret_dcalc Expr.untyped
      else interpret_dcalc Expr.typed
    in
    Cmd.v
      (Cmd.info "interpret"
         ~doc:
           "Runs the interpreter on the Catala program, executing the scope \
            specified by the $(b,-s) option assuming no additional external \
            inputs.")
      Term.(
        const f
        $ Cli.Flags.no_typing
        $ Cli.Flags.Global.options
        $ Cli.Flags.include_dirs
        $ Cli.Flags.optimize
        $ Cli.Flags.check_invariants
        $ Cli.Flags.ex_scope)

  let lcalc
      typed
      options
      includes
      output
      optimize
      check_invariants
      avoid_exceptions
      closure_conversion
      monomorphize_types
      ex_scope_opt =
    let prg, _ =
      Passes.lcalc options ~includes ~optimize ~check_invariants
        ~avoid_exceptions ~closure_conversion ~typed ~monomorphize_types
    in
    let _output_file, with_output = get_output_format options output in
    with_output
    @@ fun fmt ->
    match ex_scope_opt with
    | Some scope ->
      let scope_uid = get_scope_uid prg.decl_ctx scope in
      Print.scope ~debug:options.Cli.debug prg.decl_ctx fmt
        (scope_uid, Program.get_scope_body prg scope_uid);
      Format.pp_print_newline fmt ()
    | None ->
      Print.program ~debug:options.Cli.debug fmt prg;
      Format.pp_print_newline fmt ()

  let lcalc_cmd =
    let f no_typing =
      if no_typing then lcalc Expr.untyped else lcalc Expr.typed
    in
    Cmd.v
      (Cmd.info "lcalc"
         ~doc:
           "Prints a debugging verbatim of the lambda calculus intermediate \
            representation of the Catala program. Use the $(b,-s) option to \
            restrict the output to a particular scope.")
      Term.(
        const f
        $ Cli.Flags.no_typing
        $ Cli.Flags.Global.options
        $ Cli.Flags.include_dirs
        $ Cli.Flags.output
        $ Cli.Flags.optimize
        $ Cli.Flags.check_invariants
        $ Cli.Flags.avoid_exceptions
        $ Cli.Flags.closure_conversion
        $ Cli.Flags.monomorphize_types
        $ Cli.Flags.ex_scope_opt)

  let interpret_lcalc
      typed
      options
      includes
      optimize
      check_invariants
      avoid_exceptions
      closure_conversion
      monomorphize_types
      ex_scope =
    let prg, _ =
      Passes.lcalc options ~includes ~optimize ~check_invariants
        ~avoid_exceptions ~closure_conversion ~monomorphize_types ~typed
    in
    Interpreter.load_runtime_modules prg;
    print_interpretation_results options Interpreter.interpret_program_lcalc prg
      (get_scope_uid prg.decl_ctx ex_scope)

  let interpret_lcalc_cmd =
    let f no_typing =
      if no_typing then interpret_lcalc Expr.untyped
      else interpret_lcalc Expr.typed
    in
    Cmd.v
      (Cmd.info "interpret_lcalc"
         ~doc:
           "Runs the interpreter on the lcalc pass on the Catala program, \
            executing the scope specified by the $(b,-s) option assuming no \
            additional external inputs.")
      Term.(
        const f
        $ Cli.Flags.no_typing
        $ Cli.Flags.Global.options
        $ Cli.Flags.include_dirs
        $ Cli.Flags.optimize
        $ Cli.Flags.check_invariants
        $ Cli.Flags.avoid_exceptions
        $ Cli.Flags.closure_conversion
        $ Cli.Flags.monomorphize_types
        $ Cli.Flags.ex_scope)

  let ocaml
      options
      includes
      output
      optimize
      check_invariants
      avoid_exceptions
      ex_scope_opt =
    let prg, type_ordering =
      Passes.lcalc options ~includes ~optimize ~check_invariants
        ~avoid_exceptions ~typed:Expr.typed ~closure_conversion:false
        ~monomorphize_types:false
    in
    let output_file, with_output =
      get_output_format options ~ext:".ml" output
    in
    with_output
    @@ fun fmt ->
    Message.emit_debug "Compiling program into OCaml...";
    Message.emit_debug "Writing to %s..."
      (Option.value ~default:"stdout" output_file);
    let exec_scope = Option.map (get_scope_uid prg.decl_ctx) ex_scope_opt in
    Lcalc.To_ocaml.format_program fmt prg ?exec_scope type_ordering

  let ocaml_cmd =
    Cmd.v
      (Cmd.info "ocaml"
         ~doc:"Generates an OCaml translation of the Catala program.")
      Term.(
        const ocaml
        $ Cli.Flags.Global.options
        $ Cli.Flags.include_dirs
        $ Cli.Flags.output
        $ Cli.Flags.optimize
        $ Cli.Flags.check_invariants
        $ Cli.Flags.avoid_exceptions
        $ Cli.Flags.ex_scope_opt)

  let scalc
      options
      includes
      output
      optimize
      check_invariants
      avoid_exceptions
      closure_conversion
      keep_special_ops
      dead_value_assignment
      no_struct_literals
      monomorphize_types
      ex_scope_opt =
    let prg, _ =
      Passes.scalc options ~includes ~optimize ~check_invariants
        ~avoid_exceptions ~closure_conversion ~keep_special_ops
        ~dead_value_assignment ~no_struct_literals ~monomorphize_types
    in
    let _output_file, with_output = get_output_format options output in
    with_output
    @@ fun fmt ->
    match ex_scope_opt with
    | Some scope ->
      let scope_uid = get_scope_uid prg.decl_ctx scope in
      Scalc.Print.format_item ~debug:options.Cli.debug prg.decl_ctx fmt
        (List.find
           (function
             | Scalc.Ast.SScope { scope_body_name; _ } ->
               scope_body_name = scope_uid
             | _ -> false)
           prg.code_items);
      Format.pp_print_newline fmt ()
    | None -> Scalc.Print.format_program prg.decl_ctx fmt prg

  let scalc_cmd =
    Cmd.v
      (Cmd.info "scalc"
         ~doc:
           "Prints a debugging verbatim of the statement calculus intermediate \
            representation of the Catala program. Use the $(b,-s) option to \
            restrict the output to a particular scope.")
      Term.(
        const scalc
        $ Cli.Flags.Global.options
        $ Cli.Flags.include_dirs
        $ Cli.Flags.output
        $ Cli.Flags.optimize
        $ Cli.Flags.check_invariants
        $ Cli.Flags.avoid_exceptions
        $ Cli.Flags.closure_conversion
        $ Cli.Flags.keep_special_ops
        $ Cli.Flags.dead_value_assignment
        $ Cli.Flags.no_struct_literals
        $ Cli.Flags.monomorphize_types
        $ Cli.Flags.ex_scope_opt)

  let python
      options
      includes
      output
      optimize
      check_invariants
      avoid_exceptions
      closure_conversion =
    let prg, type_ordering =
      Passes.scalc options ~includes ~optimize ~check_invariants
        ~avoid_exceptions ~closure_conversion ~keep_special_ops:false
        ~dead_value_assignment:true ~no_struct_literals:false
        ~monomorphize_types:false
    in

    let output_file, with_output =
      get_output_format options ~ext:".py" output
    in
    Message.emit_debug "Compiling program into Python...";
    Message.emit_debug "Writing to %s..."
      (Option.value ~default:"stdout" output_file);
    with_output
    @@ fun fmt -> Scalc.To_python.format_program fmt prg type_ordering

  let python_cmd =
    Cmd.v
      (Cmd.info "python"
         ~doc:"Generates a Python translation of the Catala program.")
      Term.(
        const python
        $ Cli.Flags.Global.options
        $ Cli.Flags.include_dirs
        $ Cli.Flags.output
        $ Cli.Flags.optimize
        $ Cli.Flags.check_invariants
        $ Cli.Flags.avoid_exceptions
        $ Cli.Flags.closure_conversion)

  let r options includes output optimize check_invariants closure_conversion =
    let prg, type_ordering =
      Passes.scalc options ~includes ~optimize ~check_invariants
        ~avoid_exceptions:false ~closure_conversion ~keep_special_ops:false
        ~dead_value_assignment:false ~no_struct_literals:false
        ~monomorphize_types:false
    in

    let output_file, with_output = get_output_format options ~ext:".r" output in
    Message.emit_debug "Compiling program into R...";
    Message.emit_debug "Writing to %s..."
      (Option.value ~default:"stdout" output_file);
    with_output @@ fun fmt -> Scalc.To_r.format_program fmt prg type_ordering

  let r_cmd =
    Cmd.v
      (Cmd.info "r" ~doc:"Generates an R translation of the Catala program.")
      Term.(
        const r
        $ Cli.Flags.Global.options
        $ Cli.Flags.include_dirs
        $ Cli.Flags.output
        $ Cli.Flags.optimize
        $ Cli.Flags.check_invariants
        $ Cli.Flags.closure_conversion)

  let c options includes output optimize check_invariants =
    let prg, type_ordering =
      Passes.scalc options ~includes ~optimize ~check_invariants
        ~avoid_exceptions:true ~closure_conversion:true ~keep_special_ops:true
        ~dead_value_assignment:false ~no_struct_literals:true
        ~monomorphize_types:true
    in
    let output_file, with_output = get_output_format options ~ext:".c" output in
    Message.emit_debug "Compiling program into C...";
    Message.emit_debug "Writing to %s..."
      (Option.value ~default:"stdout" output_file);
    with_output @@ fun fmt -> Scalc.To_c.format_program fmt prg type_ordering

  let c_cmd =
    Cmd.v
      (Cmd.info "c" ~doc:"Generates an C translation of the Catala program.")
      Term.(
        const c
        $ Cli.Flags.Global.options
        $ Cli.Flags.include_dirs
        $ Cli.Flags.output
        $ Cli.Flags.optimize
        $ Cli.Flags.check_invariants)

  let pygmentize_cmd =
    Cmd.v
      (Cmd.info "pygmentize"
         ~doc:
           "This special command is a wrapper around the $(b,pygmentize) \
            command that enables support for colorising Catala code.")
      Term.(
        const (fun _ ->
            assert false
            (* Not really a catala command, this is handled preemptively at
               startup *))
        $ Cli.Flags.Global.options)

  let commands =
    [
      interpret_cmd;
      interpret_lcalc_cmd;
      typecheck_cmd;
      proof_cmd;
      ocaml_cmd;
      python_cmd;
      r_cmd;
      c_cmd;
      latex_cmd;
      html_cmd;
      makefile_cmd;
      scopelang_cmd;
      dcalc_cmd;
      lcalc_cmd;
      scalc_cmd;
      exceptions_cmd;
      pygmentize_cmd;
    ]
end

let raise_help cmdname cmds =
  let plugins = Plugin.names () in
  let cmds = List.filter (fun name -> not (List.mem name plugins)) cmds in
  Message.raise_error
    "One of the following commands was expected:@;\
     <1 4>@[<v>@{<bold;blue>%a@}@]%a@\n\
     Run `@{<bold>%s --help@}' or `@{<bold>%s COMMAND --help@}' for details."
    (Format.pp_print_list Format.pp_print_string)
    (List.sort String.compare cmds)
    (fun ppf -> function
      | [] -> ()
      | plugins ->
        Format.fprintf ppf
          "@\n\
           Or one of the following installed plugins:@;\
           <1 4>@[<v>@{<blue>%a@}@]"
          (Format.pp_print_list Format.pp_print_string)
          plugins)
    plugins cmdname cmdname

let catala_t extra_commands =
  let open Cmdliner in
  let default =
    Term.(const raise_help $ main_name $ choice_names $ Cli.Flags.Global.flags)
  in
  Cmd.group ~default Cli.info (Commands.commands @ extra_commands)

let main () =
  let argv = Array.copy Sys.argv in
  (* Our command names (first argument) are case-insensitive *)
  if Array.length argv >= 2 then argv.(1) <- String.lowercase_ascii argv.(1);
  (* Pygmentize is a specific exec subcommand that doesn't go through
     cmdliner *)
  if Array.length Sys.argv >= 2 && argv.(1) = "pygmentize" then
    Literate.Pygmentize.exec ();
  (* Peek to load plugins before the command-line is parsed proper (plugins add
     their own commands) *)
  let plugins =
    let plugins_dirs =
      match
        Cmdliner.Cmd.eval_peek_opts ~argv Cli.Flags.Global.flags
          ~version_opt:true
      with
      | Some opts, _ -> opts.Cli.plugins_dirs
      | None, _ -> []
    in
    Passes.debug_pass_name "init";
    List.iter
      (fun d ->
        if d = "" then ()
        else
          match Sys.is_directory d with
          | true -> Plugin.load_dir d
          | false -> Message.emit_debug "Could not read plugin directory %s" d
          | exception Sys_error _ ->
            Message.emit_debug "Could not read plugin directory %s" d)
      plugins_dirs;
    Dynlink.allow_only ["Runtime_ocaml__Runtime"];
    (* We may use dynlink again, but only for runtime modules: no plugin
       registration after this point *)
    Plugin.list ()
  in
  let command = catala_t plugins in
  let open Cmdliner in
  match Cmd.eval_value ~catch:false ~argv command with
  | Ok _ -> exit Cmd.Exit.ok
  | Error _ -> exit Cmd.Exit.cli_error
  | exception Cli.Exit_with n -> exit n
  | exception Message.CompilerError content ->
    let bt = Printexc.get_raw_backtrace () in
    Message.Content.emit content Error;
    if Cli.globals.debug then Printexc.print_raw_backtrace stderr bt;
    exit Cmd.Exit.some_error
  | exception Failure msg ->
    let bt = Printexc.get_raw_backtrace () in
    Message.Content.emit (Message.Content.of_string msg) Error;
    if Printexc.backtrace_status () then Printexc.print_raw_backtrace stderr bt;
    exit Cmd.Exit.some_error
  | exception Sys_error msg ->
    let bt = Printexc.get_raw_backtrace () in
    Message.Content.emit
      (Message.Content.of_string ("System error: " ^ msg))
      Error;
    if Printexc.backtrace_status () then Printexc.print_raw_backtrace stderr bt;
    exit Cmd.Exit.internal_error
  | exception e ->
    let bt = Printexc.get_raw_backtrace () in
    Message.Content.emit
      (Message.Content.of_string ("Unexpected error: " ^ Printexc.to_string e))
      Error;
    if Printexc.backtrace_status () then Printexc.print_raw_backtrace stderr bt;
    exit Cmd.Exit.internal_error

(* Export module PluginAPI, hide parent module Plugin *)
module Plugin = struct
  let register name ?man ?doc term =
    let name = String.lowercase_ascii name in
    let info = Cmdliner.Cmd.info name ?man ?doc ~docs:Cli.s_plugins in
    Plugin.register info term
end<|MERGE_RESOLUTION|>--- conflicted
+++ resolved
@@ -245,12 +245,8 @@
       | false, _, Typed _ ->
         Program.untype (Lcalc.From_dcalc.translate_program_with_exceptions prg)
       | false, _, Untyped _ ->
-<<<<<<< HEAD
-        Lcalc.Compile_with_exceptions.translate_program
+        Lcalc.From_dcalc.translate_program_with_exceptions
           (Shared_ast.Typing.program ~leave_unresolved:false prg)
-=======
-        Lcalc.From_dcalc.translate_program_with_exceptions prg
->>>>>>> 6855870f
       | _, _, Custom _ -> invalid_arg "Driver.Passes.lcalc"
     in
     let prg =
