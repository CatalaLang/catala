--- conflicted
+++ resolved
@@ -229,15 +229,11 @@
       ~(typed : ty mark)
       ~closure_conversion
       ~monomorphize_types
-<<<<<<< HEAD
-      ~expand_ops :
-      typed Lcalc.Ast.program * Scopelang.Dependency.TVertex.t list =
-=======
+      ~expand_ops
       ~renaming :
       typed Lcalc.Ast.program
       * Scopelang.Dependency.TVertex.t list
       * Renaming.context option =
->>>>>>> 78eaa164
     let prg, type_ordering =
       dcalc options ~includes ~optimize ~check_invariants ~typed
     in
@@ -310,18 +306,13 @@
       ~dead_value_assignment
       ~no_struct_literals
       ~monomorphize_types
-<<<<<<< HEAD
-      ~expand_ops : Scalc.Ast.program * Scopelang.Dependency.TVertex.t list =
-    let prg, type_ordering =
-      lcalc options ~includes ~optimize ~check_invariants ~typed:Expr.typed
-        ~closure_conversion ~monomorphize_types ~expand_ops
-=======
+      ~expand_ops
       ~renaming :
       Scalc.Ast.program * Scopelang.Dependency.TVertex.t list * Renaming.context
       =
     let prg, type_ordering, renaming_context =
       lcalc options ~includes ~optimize ~check_invariants ~typed:Expr.typed
-        ~closure_conversion ~monomorphize_types ~renaming
+        ~closure_conversion ~monomorphize_types ~expand_ops ~renaming
     in
     let renaming_context =
       match renaming_context with
@@ -335,7 +326,6 @@
             constant_binder_name = None;
           }
       | Some r -> r
->>>>>>> 78eaa164
     in
     debug_pass_name "scalc";
     ( Scalc.From_lcalc.translate_program
@@ -766,11 +756,8 @@
       ex_scope_opt =
     let prg, _, _ =
       Passes.lcalc options ~includes ~optimize ~check_invariants
-<<<<<<< HEAD
         ~closure_conversion ~typed ~monomorphize_types ~expand_ops
-=======
-        ~closure_conversion ~typed ~monomorphize_types ~renaming:None
->>>>>>> 78eaa164
+        ~renaming:None
     in
     let _output_file, with_output = get_output_format options output in
     with_output
@@ -820,11 +807,8 @@
       ex_scope_opt =
     let prg, _, _ =
       Passes.lcalc options ~includes ~optimize ~check_invariants
-<<<<<<< HEAD
         ~closure_conversion ~monomorphize_types ~typed ~expand_ops
-=======
-        ~closure_conversion ~monomorphize_types ~typed ~renaming:None
->>>>>>> 78eaa164
+        ~renaming:None
     in
     Interpreter.load_runtime_modules
       ~hashf:(Hash.finalise ~closure_conversion ~monomorphize_types)
@@ -879,11 +863,7 @@
     let prg, type_ordering, _ =
       Passes.lcalc options ~includes ~optimize ~check_invariants
         ~typed:Expr.typed ~closure_conversion ~monomorphize_types:false
-<<<<<<< HEAD
-        ~expand_ops:true
-=======
-        ~renaming:(Some Lcalc.To_ocaml.renaming)
->>>>>>> 78eaa164
+        ~expand_ops:true ~renaming:(Some Lcalc.To_ocaml.renaming)
     in
     let output_file, with_output =
       get_output_format options ~ext:".ml" output
@@ -927,11 +907,7 @@
     let prg, _, _ =
       Passes.scalc options ~includes ~optimize ~check_invariants
         ~closure_conversion ~keep_special_ops ~dead_value_assignment
-<<<<<<< HEAD
-        ~no_struct_literals ~monomorphize_types ~expand_ops
-=======
-        ~no_struct_literals ~monomorphize_types ~renaming:None
->>>>>>> 78eaa164
+        ~no_struct_literals ~monomorphize_types ~expand_ops ~renaming:None
     in
     let _output_file, with_output = get_output_format options output in
     with_output
@@ -981,12 +957,8 @@
     let prg, type_ordering, _ren_ctx =
       Passes.scalc options ~includes ~optimize ~check_invariants
         ~closure_conversion ~keep_special_ops:false ~dead_value_assignment:true
-<<<<<<< HEAD
         ~no_struct_literals:false ~monomorphize_types:false ~expand_ops:false
-=======
-        ~no_struct_literals:false ~monomorphize_types:false
         ~renaming:(Some Scalc.To_python.renaming)
->>>>>>> 78eaa164
     in
 
     let output_file, with_output =
@@ -1016,11 +988,8 @@
       Passes.scalc options ~includes ~optimize ~check_invariants
         ~closure_conversion:true ~keep_special_ops:true
         ~dead_value_assignment:false ~no_struct_literals:true
-<<<<<<< HEAD
-        ~monomorphize_types:false ~expand_ops:true
-=======
-        ~monomorphize_types:true ~renaming:(Some Scalc.To_c.renaming)
->>>>>>> 78eaa164
+        ~monomorphize_types:true ~expand_ops:true
+        ~renaming:(Some Scalc.To_c.renaming)
     in
     let output_file, with_output = get_output_format options ~ext:".c" output in
     Message.debug "Compiling program into C...";
