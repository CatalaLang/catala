--- conflicted
+++ resolved
@@ -47,11 +47,8 @@
 
 module EnumConstructorMap : Map.S with type key = EnumConstructor.t =
   Map.Make (EnumConstructor)
-<<<<<<< HEAD
-=======
 
 module EnumConstructorMapLift = Bindlib.Lift (EnumConstructorMap)
->>>>>>> 296760f0
 
 type location =
   | ScopeVar of ScopeVar.t Pos.marked
