--- conflicted
+++ resolved
@@ -24,7 +24,7 @@
 }
 
 type scope_input_var_ctx = {
-  scope_input_name : StructFieldName.t;
+  scope_input_name : StructField.t;
   scope_input_io : Desugared.Ast.io_input Marked.pos;
   scope_input_typ : naked_typ;
 }
@@ -36,12 +36,7 @@
       (** Var representing the scope input inside the scope func *)
   scope_sig_input_struct : StructName.t;  (** Scope input *)
   scope_sig_output_struct : StructName.t;  (** Scope output *)
-<<<<<<< HEAD
-  scope_sig_in_fields : scope_input_var_ctx ScopeVarMap.t;
-=======
-  scope_sig_in_fields :
-    (StructField.t * Desugared.Ast.io_input Marked.pos) ScopeVar.Map.t;
->>>>>>> e9fd40dd
+  scope_sig_in_fields : scope_input_var_ctx ScopeVar.Map.t;
       (** Mapping between the input scope variables and the input struct fields. *)
   scope_sig_out_fields : StructField.t ScopeVar.Map.t;
       (** Mapping between the output scope variables and the output struct
@@ -268,13 +263,8 @@
     let pos = Expr.mark_pos m in
     let sc_sig = ScopeName.Map.find scope ctx.scopes_parameters in
     let in_var_map =
-<<<<<<< HEAD
-      ScopeVarMap.merge
+      ScopeVar.Map.merge
         (fun var_name (str_field : scope_input_var_ctx option) expr ->
-=======
-      ScopeVar.Map.merge
-        (fun var_name str_field expr ->
->>>>>>> e9fd40dd
           let expr =
             match str_field, expr with
             | Some { scope_input_io = Desugared.Ast.Reentrant, _; _ }, None ->
@@ -297,12 +287,8 @@
               [
                 None, pos;
                 ( Some "Declaration of the missing input variable",
-<<<<<<< HEAD
                   Marked.get_mark
-                    (StructFieldName.get_info var_ctx.scope_input_name) );
-=======
-                  Marked.get_mark (StructField.get_info fld) );
->>>>>>> e9fd40dd
+                    (StructField.get_info var_ctx.scope_input_name) );
               ]
               "Definition of input variable '%a' missing in this scope call"
               ScopeVar.format_t var_name
@@ -598,15 +584,9 @@
               Expr.make_var a_var (mark_tany m pos_call)
           in
           let field =
-<<<<<<< HEAD
-            (ScopeVarMap.find subvar.scope_var_name
+            (ScopeVar.Map.find subvar.scope_var_name
                subscope_sig.scope_sig_in_fields)
               .scope_input_name
-=======
-            Marked.unmark
-              (ScopeVar.Map.find subvar.scope_var_name
-                 subscope_sig.scope_sig_in_fields)
->>>>>>> e9fd40dd
           in
           StructField.Map.add field e acc)
         StructField.Map.empty all_subscope_input_vars
@@ -834,14 +814,9 @@
     List.fold_right
       (fun (var_ctx, v) next ->
         let field =
-<<<<<<< HEAD
-          (ScopeVarMap.find var_ctx.scope_var_name scope_sig.scope_sig_in_fields)
+          (ScopeVar.Map.find var_ctx.scope_var_name
+             scope_sig.scope_sig_in_fields)
             .scope_input_name
-=======
-          Marked.unmark
-            (ScopeVar.Map.find var_ctx.scope_var_name
-               scope_sig.scope_sig_in_fields)
->>>>>>> e9fd40dd
         in
         Bindlib.box_apply2
           (fun next r ->
@@ -866,20 +841,14 @@
     List.fold_left
       (fun acc (var_ctx, _) ->
         let var = var_ctx.scope_var_name in
-<<<<<<< HEAD
         let field =
-          (ScopeVarMap.find var scope_sig.scope_sig_in_fields).scope_input_name
+          (ScopeVar.Map.find var scope_sig.scope_sig_in_fields).scope_input_name
         in
-        StructFieldMap.add field (input_var_typ var_ctx) acc)
-      StructFieldMap.empty scope_input_variables
-=======
-        let field, _ = ScopeVar.Map.find var scope_sig.scope_sig_in_fields in
         StructField.Map.add field (input_var_typ var_ctx) acc)
       StructField.Map.empty scope_input_variables
   in
   let new_struct_ctx =
     StructName.Map.singleton scope_input_struct_name field_map
->>>>>>> e9fd40dd
   in
   ( Bindlib.box_apply
       (fun scope_body_expr ->
@@ -918,30 +887,20 @@
                (ScopeName.get_info scope_name))
         in
         let scope_sig_in_fields =
-<<<<<<< HEAD
-          ScopeVarMap.filter_map
+          ScopeVar.Map.filter_map
             (fun dvar (typ, vis) ->
-=======
-          ScopeVar.Map.filter_map
-            (fun dvar (_, vis) ->
->>>>>>> e9fd40dd
               match Marked.unmark vis.Desugared.Ast.io_input with
               | NoInput -> None
               | OnlyInput | Reentrant ->
                 let info = ScopeVar.get_info dvar in
                 let s = Marked.unmark info ^ "_in" in
                 Some
-<<<<<<< HEAD
                   {
                     scope_input_name =
-                      StructFieldName.fresh (s, Marked.get_mark info);
+                      StructField.fresh (s, Marked.get_mark info);
                     scope_input_io = vis.Desugared.Ast.io_input;
                     scope_input_typ = Marked.unmark typ;
                   })
-=======
-                  ( StructField.fresh (s, Marked.get_mark info),
-                    vis.Desugared.Ast.io_input ))
->>>>>>> e9fd40dd
             scope.scope_sig
         in
         {
