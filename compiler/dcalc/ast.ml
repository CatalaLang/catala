(* This file is part of the Catala compiler, a specification language for tax
   and social benefits computation rules. Copyright (C) 2020 Inria, contributor:
   Denis Merigoux <denis.merigoux@inria.fr>

   Licensed under the Apache License, Version 2.0 (the "License"); you may not
   use this file except in compliance with the License. You may obtain a copy of
   the License at

   http://www.apache.org/licenses/LICENSE-2.0

   Unless required by applicable law or agreed to in writing, software
   distributed under the License is distributed on an "AS IS" BASIS, WITHOUT
   WARRANTIES OR CONDITIONS OF ANY KIND, either express or implied. See the
   License for the specific language governing permissions and limitations under
   the License. *)

[@@@ocaml.warning "-7-34"]

open Utils

module ScopeName : Uid.Id with type info = Uid.MarkedString.info =
  Uid.Make (Uid.MarkedString) ()

module StructName : Uid.Id with type info = Uid.MarkedString.info =
  Uid.Make (Uid.MarkedString) ()

module StructFieldName : Uid.Id with type info = Uid.MarkedString.info =
  Uid.Make (Uid.MarkedString) ()

module StructMap : Map.S with type key = StructName.t = Map.Make (StructName)

module EnumName : Uid.Id with type info = Uid.MarkedString.info =
  Uid.Make (Uid.MarkedString) ()

module EnumConstructor : Uid.Id with type info = Uid.MarkedString.info =
  Uid.Make (Uid.MarkedString) ()

module EnumMap : Map.S with type key = EnumName.t = Map.Make (EnumName)

type typ_lit = TBool | TUnit | TInt | TRat | TMoney | TDate | TDuration
type struct_name = StructName.t
type enum_name = EnumName.t

type typ =
  | TLit of typ_lit
  | TTuple of typ Pos.marked list * struct_name option
  | TEnum of typ Pos.marked list * enum_name
  | TArrow of typ Pos.marked * typ Pos.marked
  | TArray of typ Pos.marked
  | TAny

type date = Runtime.date
type duration = Runtime.duration
type integer = Runtime.integer
type decimal = Runtime.decimal
type money = Runtime.money

type lit =
  | LBool of bool
  | LEmptyError
  | LInt of integer
  | LRat of decimal
  | LMoney of money
  | LUnit
  | LDate of date
  | LDuration of duration

type op_kind = KInt | KRat | KMoney | KDate | KDuration
type ternop = Fold

type binop =
  | And
  | Or
  | Xor
  | Add of op_kind
  | Sub of op_kind
  | Mult of op_kind
  | Div of op_kind
  | Lt of op_kind
  | Lte of op_kind
  | Gt of op_kind
  | Gte of op_kind
  | Eq
  | Neq
  | Map
  | Concat
  | Filter

type log_entry = VarDef of typ | BeginCall | EndCall | PosRecordIfTrueBool

type unop =
  | Not
  | Minus of op_kind
  | Log of log_entry * Utils.Uid.MarkedString.info list
  | Length
  | IntToRat
  | GetDay
  | GetMonth
  | GetYear

type operator = Ternop of ternop | Binop of binop | Unop of unop

type expr =
  | EVar of expr Bindlib.var Pos.marked
  | ETuple of expr Pos.marked list * struct_name option
  | ETupleAccess of
      expr Pos.marked * int * struct_name option * typ Pos.marked list
  | EInj of expr Pos.marked * int * enum_name * typ Pos.marked list
  | EMatch of expr Pos.marked * expr Pos.marked list * enum_name
  | EArray of expr Pos.marked list
  | ELit of lit
  | EAbs of
      (expr, expr Pos.marked) Bindlib.mbinder Pos.marked * typ Pos.marked list
  | EApp of expr Pos.marked * expr Pos.marked list
  | EAssert of expr Pos.marked
  | EOp of operator
  | EDefault of expr Pos.marked list * expr Pos.marked * expr Pos.marked
  | EIfThenElse of expr Pos.marked * expr Pos.marked * expr Pos.marked
  | ErrorOnEmpty of expr Pos.marked

type struct_ctx = (StructFieldName.t * typ Pos.marked) list StructMap.t
type enum_ctx = (EnumConstructor.t * typ Pos.marked) list EnumMap.t
type decl_ctx = { ctx_enums : enum_ctx; ctx_structs : struct_ctx }
type binder = (expr, expr Pos.marked) Bindlib.binder

type scope_let_kind =
  | DestructuringInputStruct
  | ScopeVarDefinition
  | SubScopeVarDefinition
  | CallingSubScope
  | DestructuringSubScopeResults
  | Assertion

type scope_let = {
  scope_let_var : expr Bindlib.var Pos.marked;
  scope_let_kind : scope_let_kind;
  scope_let_typ : typ Pos.marked;
  scope_let_expr : expr Pos.marked Bindlib.box;
}

type scope_body = {
  scope_body_lets : scope_let list;
  scope_body_result : expr Pos.marked Bindlib.box;
      (** {x1 = x1; x2 = x2; x3 = x3; ... } *)
  scope_body_arg : expr Bindlib.var;  (** x: input_struct *)
  scope_body_input_struct : StructName.t;
  scope_body_output_struct : StructName.t;
}

type program = {
  decl_ctx : decl_ctx;
  scopes : (ScopeName.t * expr Bindlib.var * scope_body) list;
}

module Var = struct
  type t = expr Bindlib.var

  let make (s : string Pos.marked) : t =
    Bindlib.new_var
      (fun (x : expr Bindlib.var) : expr -> EVar (x, Pos.get_position s))
      (Pos.unmark s)

  let compare x y = Bindlib.compare_vars x y
end

module VarMap = Map.Make (Var)

let union : unit VarMap.t -> unit VarMap.t -> unit VarMap.t =
  VarMap.union (fun _ _ _ -> Some ())

let rec free_vars_set (e : expr Pos.marked) : unit VarMap.t =
  match Pos.unmark e with
  | EVar (v, _) -> VarMap.singleton v ()
  | ETuple (es, _) | EArray es ->
      es |> List.map free_vars_set |> List.fold_left union VarMap.empty
  | ETupleAccess (e1, _, _, _)
  | EAssert e1
  | ErrorOnEmpty e1
  | EInj (e1, _, _, _) ->
      free_vars_set e1
  | EApp (e1, es) | EMatch (e1, es, _) ->
      e1 :: es |> List.map free_vars_set |> List.fold_left union VarMap.empty
  | EDefault (es, ejust, econs) ->
      ejust :: econs :: es |> List.map free_vars_set
      |> List.fold_left union VarMap.empty
  | EOp _ | ELit _ -> VarMap.empty
  | EIfThenElse (e1, e2, e3) ->
      [ e1; e2; e3 ] |> List.map free_vars_set
      |> List.fold_left union VarMap.empty
  | EAbs ((binder, _), _) ->
      let vs, body = Bindlib.unmbind binder in
      Array.fold_right VarMap.remove vs (free_vars_set body)

let free_vars_list (e : expr Pos.marked) : Var.t list =
  free_vars_set e |> VarMap.bindings |> List.map fst

type vars = expr Bindlib.mvar

let make_var ((x, pos) : Var.t Pos.marked) : expr Pos.marked Bindlib.box =
  Bindlib.box_apply (fun x -> (x, pos)) (Bindlib.box_var x)

let make_abs
    (xs : vars)
    (e : expr Pos.marked Bindlib.box)
    (pos_binder : Pos.t)
    (taus : typ Pos.marked list)
    (pos : Pos.t) : expr Pos.marked Bindlib.box =
  Bindlib.box_apply
    (fun b -> (EAbs ((b, pos_binder), taus), pos))
    (Bindlib.bind_mvar xs e)

let make_app
    (e : expr Pos.marked Bindlib.box)
    (u : expr Pos.marked Bindlib.box list)
    (pos : Pos.t) : expr Pos.marked Bindlib.box =
  Bindlib.box_apply2 (fun e u -> (EApp (e, u), pos)) e (Bindlib.box_list u)

let make_let_in
    (x : Var.t)
    (tau : typ Pos.marked)
    (e1 : expr Pos.marked Bindlib.box)
    (e2 : expr Pos.marked Bindlib.box)
    (pos : Pos.t) : expr Pos.marked Bindlib.box =
  make_app (make_abs (Array.of_list [ x ]) e2 pos [ tau ] pos) [ e1 ] pos

let empty_thunked_term : expr Pos.marked =
  let silent = Var.make ("_", Pos.no_pos) in
  Bindlib.unbox
    (make_abs
       (Array.of_list [ silent ])
       (Bindlib.box (ELit LEmptyError, Pos.no_pos))
       Pos.no_pos
       [ (TLit TUnit, Pos.no_pos) ]
       Pos.no_pos)

let is_value (e : expr Pos.marked) : bool =
  match Pos.unmark e with ELit _ | EAbs _ | EOp _ -> true | _ -> false

<<<<<<< HEAD
let rec equal_typs (ty1 : typ Pos.marked) (ty2 : typ Pos.marked) : bool =
  match (Pos.unmark ty1, Pos.unmark ty2) with
  | TLit l1, TLit l2 -> l1 = l2
  | TTuple (tys1, n1), TTuple (tys2, n2) -> n1 = n2 && equal_typs_list tys1 tys2
  | TEnum (tys1, n1), TEnum (tys2, n2) -> n1 = n2 && equal_typs_list tys1 tys2
  | TArrow (t1, t1'), TArrow (t2, t2') -> equal_typs t1 t2 && equal_typs t1' t2'
  | TArray t1, TArray t2 -> equal_typs t1 t2
  | TAny, TAny -> true
  | _, _ -> false

and equal_typs_list (tys1 : typ Pos.marked list) (tys2 : typ Pos.marked list) : bool =
  List.length tys1 = List.length tys2
  && (* OCaml && operator short-circuits when a clause is false, we can safely assume here that both
        lists have equal length *)
  List.for_all (fun (x, y) -> equal_typs x y) (List.combine tys1 tys2)

let equal_log_entries (l1 : log_entry) (l2 : log_entry) : bool =
  match (l1, l2) with
  | VarDef t1, VarDef t2 -> equal_typs (t1, Pos.no_pos) (t2, Pos.no_pos)
  | x, y -> x = y

let equal_unops (op1 : unop) (op2 : unop) : bool =
  match (op1, op2) with
  (* Log entries contain a typ which contain position information, we thus need to descend into
     them *)
  | Log (l1, info1), Log (l2, info2) -> equal_log_entries l1 l2 && info1 = info2
  (* All the other cases can be discharged through equality *)
  | _ -> op1 = op2

let equal_ops (op1 : operator) (op2 : operator) : bool =
  match (op1, op2) with
  | Ternop op1, Ternop op2 -> op1 = op2
  | Binop op1, Binop op2 -> op1 = op2
  | Unop op1, Unop op2 -> equal_unops op1 op2
  | _, _ -> false

let rec equal_exprs (e1 : expr Pos.marked) (e2 : expr Pos.marked) : bool =
  match (Pos.unmark e1, Pos.unmark e2) with
  | EVar v1, EVar v2 -> Pos.unmark v1 = Pos.unmark v2
  | ETuple (es1, n1), ETuple (es2, n2) -> n1 = n2 && equal_exprs_list es1 es2
  | ETupleAccess (e1, id1, n1, tys1), ETupleAccess (e2, id2, n2, tys2) ->
      equal_exprs e1 e2 && id1 = id2 && n1 = n2 && equal_typs_list tys1 tys2
  | EInj (e1, id1, n1, tys1), EInj (e2, id2, n2, tys2) ->
      equal_exprs e1 e2 && id1 = id2 && n1 = n2 && equal_typs_list tys1 tys2
  | EMatch (e1, cases1, n1), EMatch (e2, cases2, n2) ->
      n1 = n2 && equal_exprs e1 e2 && equal_exprs_list cases1 cases2
  | EArray es1, EArray es2 -> equal_exprs_list es1 es2
  | ELit l1, ELit l2 -> l1 = l2
  | EAbs (b1, tys1), EAbs (b2, tys2) ->
      equal_typs_list tys1 tys2
      &&
      let vars1, body1 = Bindlib.unmbind (Pos.unmark b1) in
      let body2 =
        Bindlib.msubst (Pos.unmark b2) (Array.map (fun x -> EVar (x, Pos.no_pos)) vars1)
      in
      equal_exprs body1 body2
  | EAssert e1, EAssert e2 -> equal_exprs e1 e2
  | EOp op1, EOp op2 -> equal_ops op1 op2
  | EDefault (exc1, def1, cons1), EDefault (exc2, def2, cons2) ->
      equal_exprs def1 def2 && equal_exprs cons1 cons2 && equal_exprs_list exc1 exc2
  | EIfThenElse (if1, then1, else1), EIfThenElse (if2, then2, else2) ->
      equal_exprs if1 if2 && equal_exprs then1 then2 && equal_exprs else1 else2
  | ErrorOnEmpty e1, ErrorOnEmpty e2 -> equal_exprs e1 e2
  | _, _ -> false

and equal_exprs_list (es1 : expr Pos.marked list) (es2 : expr Pos.marked list) : bool =
  List.length es1 = List.length es2
  && (* OCaml && operator short-circuits when a clause is false, we can safely assume here that both
        lists have equal length *)
  List.for_all (fun (x, y) -> equal_exprs x y) (List.combine es1 es2)

let build_whole_scope_expr (ctx : decl_ctx) (body : scope_body) (pos_scope : Pos.t) =
=======
let build_whole_scope_expr
    (ctx : decl_ctx) (body : scope_body) (pos_scope : Pos.t) =
>>>>>>> e5e0164f
  let body_expr =
    List.fold_right
      (fun scope_let acc ->
        make_let_in
          (Pos.unmark scope_let.scope_let_var)
          scope_let.scope_let_typ scope_let.scope_let_expr acc
          (Pos.get_position scope_let.scope_let_var))
      body.scope_body_lets body.scope_body_result
  in
  make_abs
    (Array.of_list [ body.scope_body_arg ])
    body_expr pos_scope
    [
      ( TTuple
          ( List.map snd
              (StructMap.find body.scope_body_input_struct ctx.ctx_structs),
            Some body.scope_body_input_struct ),
        pos_scope );
    ]
    pos_scope

let build_scope_typ_from_sig
    (ctx : decl_ctx)
    (scope_input_struct_name : StructName.t)
    (scope_return_struct_name : StructName.t)
    (pos : Pos.t) : typ Pos.marked =
  let scope_sig = StructMap.find scope_input_struct_name ctx.ctx_structs in
  let scope_return_typ =
    StructMap.find scope_return_struct_name ctx.ctx_structs
  in
  let result_typ =
    (TTuple (List.map snd scope_return_typ, Some scope_return_struct_name), pos)
  in
  let input_typ =
    (TTuple (List.map snd scope_sig, Some scope_input_struct_name), pos)
  in
  (TArrow (input_typ, result_typ), pos)

let build_whole_program_expr (p : program) (main_scope : ScopeName.t) =
  let end_result =
    make_var
      (let _, x, _ =
         List.find
           (fun (s_name, _, _) -> ScopeName.compare main_scope s_name = 0)
           p.scopes
       in
       (x, Pos.no_pos))
  in
  List.fold_right
    (fun (scope_name, scope_var, scope_body) acc ->
      let pos = Pos.get_position (ScopeName.get_info scope_name) in
      make_let_in scope_var
        (build_scope_typ_from_sig p.decl_ctx scope_body.scope_body_input_struct
           scope_body.scope_body_output_struct pos)
        (build_whole_scope_expr p.decl_ctx scope_body pos)
        acc pos)
    p.scopes end_result

let rec expr_size (e : expr Pos.marked) : int =
  match Pos.unmark e with
  | EVar _ | ELit _ | EOp _ -> 1
  | ETuple (args, _) | EArray args ->
      List.fold_left (fun acc arg -> acc + expr_size arg) 1 args
  | ETupleAccess (e1, _, _, _)
  | EInj (e1, _, _, _)
  | EAssert e1
  | ErrorOnEmpty e1 ->
      expr_size e1 + 1
  | EMatch (arg, args, _) | EApp (arg, args) ->
      List.fold_left
        (fun acc arg -> acc + expr_size arg)
        (1 + expr_size arg)
        args
  | EAbs ((binder, _), _) ->
      let _, body = Bindlib.unmbind binder in
      1 + expr_size body
  | EIfThenElse (e1, e2, e3) -> 1 + expr_size e1 + expr_size e2 + expr_size e3
  | EDefault (exceptions, just, cons) ->
      List.fold_left
        (fun acc except -> acc + expr_size except)
        (1 + expr_size just + expr_size cons)
        exceptions

let variable_types (p : program) : typ Pos.marked VarMap.t =
  List.fold_left
    (fun acc (_, _, scope) ->
      List.fold_left
        (fun acc scope_let ->
          VarMap.add
            (Pos.unmark scope_let.scope_let_var)
            scope_let.scope_let_typ acc)
        acc scope.scope_body_lets)
    VarMap.empty p.scopes<|MERGE_RESOLUTION|>--- conflicted
+++ resolved
@@ -236,7 +236,6 @@
 let is_value (e : expr Pos.marked) : bool =
   match Pos.unmark e with ELit _ | EAbs _ | EOp _ -> true | _ -> false
 
-<<<<<<< HEAD
 let rec equal_typs (ty1 : typ Pos.marked) (ty2 : typ Pos.marked) : bool =
   match (Pos.unmark ty1, Pos.unmark ty2) with
   | TLit l1, TLit l2 -> l1 = l2
@@ -308,11 +307,8 @@
         lists have equal length *)
   List.for_all (fun (x, y) -> equal_exprs x y) (List.combine es1 es2)
 
-let build_whole_scope_expr (ctx : decl_ctx) (body : scope_body) (pos_scope : Pos.t) =
-=======
 let build_whole_scope_expr
     (ctx : decl_ctx) (body : scope_body) (pos_scope : Pos.t) =
->>>>>>> e5e0164f
   let body_expr =
     List.fold_right
       (fun scope_let acc ->
