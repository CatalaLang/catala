--- conflicted
+++ resolved
@@ -307,36 +307,19 @@
          (fun fmt e -> Format.fprintf fmt "%a" (format_expression ctx) e))
       es
   | ELit l -> Format.fprintf fmt "%a" format_lit (Mark.copy e l)
-<<<<<<< HEAD
-  | EApp { f = EOp ((Map | Filter) as op), _; args = [arg1; arg2] } ->
+  | EAppOp { op = (Map | Filter) as op; args = [arg1; arg2] } ->
     Format.fprintf fmt "%a(%a,@ %a)" format_op (op, Pos.no_pos)
       (format_expression ctx) arg1 (format_expression ctx) arg2
-  | EApp { f = EOp op, _; args = [arg1; arg2] } ->
+  | EAppOp { op; args = [arg1; arg2] } ->
     Format.fprintf fmt "(%a %a@ %a)" (format_expression ctx) arg1 format_op
       (op, Pos.no_pos) (format_expression ctx) arg2
   | EApp
-      {
-        f = EApp { f = EOp (Log (BeginCall, info)), _; args = [f] }, _;
-        args = [arg];
-      }
+      { f = EAppOp { op = Log (BeginCall, info); args = [f] }, _; args = [arg] }
     when Cli.globals.trace ->
     Format.fprintf fmt "log_begin_call(%a,@ %a,@ %a)" format_uid_list info
       (format_expression ctx) f (format_expression ctx) arg
-  | EApp { f = EOp (Log (VarDef var_def_info, info)), _; args = [arg1] }
+  | EAppOp { op = Log (VarDef var_def_info, info); args = [arg1] }
     when Cli.globals.trace ->
-=======
-  | EAppOp (((Map | Filter) as op), [arg1; arg2]) ->
-    Format.fprintf fmt "%a(%a,@ %a)" format_op (op, Pos.no_pos)
-      (format_expression ctx) arg1 (format_expression ctx) arg2
-  | EAppOp (op, [arg1; arg2]) ->
-    Format.fprintf fmt "(%a %a@ %a)" (format_expression ctx) arg1 format_op
-      (op, Pos.no_pos) (format_expression ctx) arg2
-  | EApp ((EAppOp (Log (BeginCall, info), [f]), _), [arg])
-    when Cli.globals.trace ->
-    Format.fprintf fmt "log_begin_call(%a,@ %a,@ %a)" format_uid_list info
-      (format_expression ctx) f (format_expression ctx) arg
-  | EAppOp (Log (VarDef var_def_info, info), [arg1]) when Cli.globals.trace ->
->>>>>>> 6855870f
     Format.fprintf fmt
       "log_variable_definition(%a,@ LogIO(input_io=InputIO.%s,@ \
        output_io=%s),@ %a)"
@@ -347,58 +330,35 @@
       | Runtime.Reentrant -> "Reentrant")
       (if var_def_info.log_io_output then "True" else "False")
       (format_expression ctx) arg1
-<<<<<<< HEAD
-  | EApp { f = EOp (Log (PosRecordIfTrueBool, _)), pos; args = [arg1] }
+  | EAppOp { op = Log (PosRecordIfTrueBool, _); args = [arg1] }
     when Cli.globals.trace ->
-=======
-  | EAppOp (Log (PosRecordIfTrueBool, _), [arg1]) when Cli.globals.trace ->
     let pos = Mark.get e in
->>>>>>> 6855870f
     Format.fprintf fmt
       "log_decision_taken(SourcePosition(filename=\"%s\",@ start_line=%d,@ \
        start_column=%d,@ end_line=%d, end_column=%d,@ law_headings=%a), %a)"
       (Pos.get_file pos) (Pos.get_start_line pos) (Pos.get_start_column pos)
       (Pos.get_end_line pos) (Pos.get_end_column pos) format_string_list
       (Pos.get_law_info pos) (format_expression ctx) arg1
-<<<<<<< HEAD
-  | EApp { f = EOp (Log (EndCall, info)), _; args = [arg1] }
-    when Cli.globals.trace ->
+  | EAppOp { op = Log (EndCall, info); args = [arg1] } when Cli.globals.trace ->
     Format.fprintf fmt "log_end_call(%a,@ %a)" format_uid_list info
       (format_expression ctx) arg1
-  | EApp { f = EOp (Log _), _; args = [arg1] } ->
+  | EAppOp { op = Log _; args = [arg1] } ->
     Format.fprintf fmt "%a" (format_expression ctx) arg1
-  | EApp { f = EOp Not, _; args = [arg1] } ->
+  | EAppOp { op = Not; args = [arg1] } ->
     Format.fprintf fmt "%a %a" format_op (Not, Pos.no_pos)
       (format_expression ctx) arg1
-  | EApp
+  | EAppOp
       {
-        f = EOp ((Minus_int | Minus_rat | Minus_mon | Minus_dur) as op), _;
+        op = (Minus_int | Minus_rat | Minus_mon | Minus_dur) as op;
         args = [arg1];
       } ->
     Format.fprintf fmt "%a %a" format_op (op, Pos.no_pos)
       (format_expression ctx) arg1
-  | EApp { f = EOp op, _; args = [arg1] } ->
+  | EAppOp { op; args = [arg1] } ->
     Format.fprintf fmt "%a(%a)" format_op (op, Pos.no_pos)
       (format_expression ctx) arg1
-  | EApp { f = EOp ((HandleDefault | HandleDefaultOpt) as op), pos; args } ->
-=======
-  | EAppOp (Log (EndCall, info), [arg1]) when Cli.globals.trace ->
-    Format.fprintf fmt "log_end_call(%a,@ %a)" format_uid_list info
-      (format_expression ctx) arg1
-  | EAppOp (Log _, [arg1]) ->
-    Format.fprintf fmt "%a" (format_expression ctx) arg1
-  | EAppOp (Not, [arg1]) ->
-    Format.fprintf fmt "%a %a" format_op (Not, Pos.no_pos)
-      (format_expression ctx) arg1
-  | EAppOp (((Minus_int | Minus_rat | Minus_mon | Minus_dur) as op), [arg1]) ->
-    Format.fprintf fmt "%a %a" format_op (op, Pos.no_pos)
-      (format_expression ctx) arg1
-  | EAppOp (op, [arg1]) ->
-    Format.fprintf fmt "%a(%a)" format_op (op, Pos.no_pos)
-      (format_expression ctx) arg1
-  | EAppOp (((HandleDefault | HandleDefaultOpt) as op), args) ->
+  | EAppOp { op = (HandleDefault | HandleDefaultOpt) as op; args } ->
     let pos = Mark.get e in
->>>>>>> 6855870f
     Format.fprintf fmt
       "%a(@[<hov 0>SourcePosition(filename=\"%s\",@ start_line=%d,@ \
        start_column=%d,@ end_line=%d, end_column=%d,@ law_headings=%a), %a)@]"
@@ -428,18 +388,14 @@
          ~pp_sep:(fun fmt () -> Format.fprintf fmt ",@ ")
          (format_expression ctx))
       args
-<<<<<<< HEAD
-  | EOp op -> Format.fprintf fmt "%a" format_op (op, Pos.no_pos)
+  | EAppOp { op; args } ->
+    Format.fprintf fmt "%a(@[<hov 0>%a)@]" format_op (op, Pos.no_pos)
+      (Format.pp_print_list
+         ~pp_sep:(fun fmt () -> Format.fprintf fmt ",@ ")
+         (format_expression ctx))
+      args
   | ETuple _ | ETupleAccess _ ->
     Message.raise_internal_error "Tuple compilation to R unimplemented!"
-=======
-  | EAppOp (op, args) ->
-    Format.fprintf fmt "%a(@[<hov 0>%a)@]" format_op (op, Pos.no_pos)
-      (Format.pp_print_list
-         ~pp_sep:(fun fmt () -> Format.fprintf fmt ",@ ")
-         (format_expression ctx))
-      args
->>>>>>> 6855870f
 
 let rec format_statement
     (ctx : decl_ctx)
