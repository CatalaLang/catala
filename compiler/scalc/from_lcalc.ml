--- conflicted
+++ resolved
@@ -103,31 +103,6 @@
   in
   stmts, List.rev args, ren_ctx
 
-<<<<<<< HEAD
-and translate_expr (ctxt : 'm ctxt) (expr : 'm L.expr) : RevBlock.t * A.expr =
-  try
-    match Mark.remove expr with
-    | EVar v ->
-      let local_var =
-        try A.EVar (Var.Map.find v ctxt.var_dict)
-        with Var.Map.Not_found _ -> (
-          try A.EFunc (Var.Map.find v ctxt.func_dict)
-          with Var.Map.Not_found _ ->
-            Message.error ~pos:(Expr.pos expr)
-              "Var not found in lambda→scalc: %a@\nknown: @[<hov>%a@]@\n"
-              Print.var_debug v
-              (Format.pp_print_list ~pp_sep:Format.pp_print_space (fun ppf v ->
-                   Print.var_debug ppf v))
-              (Var.Map.keys ctxt.var_dict))
-      in
-      RevBlock.empty, (local_var, Expr.pos expr)
-    | EStruct { fields; name } ->
-      if ctxt.config.no_struct_literals then
-        (* In C89, struct literals have to be initialized at variable
-           definition... *)
-        raise (NotAnExpr { needs_a_local_decl = true });
-      let args_stmts, new_args =
-=======
 and translate_expr (ctxt : 'm ctxt) (expr : 'm L.expr) :
     RevBlock.t * A.expr * Renaming.context =
   match Mark.remove expr with
@@ -147,12 +122,11 @@
     RevBlock.empty, (local_var, Expr.pos expr), ctxt.ren_ctx
   | EStruct { fields; name } ->
     if ctxt.config.no_struct_literals then
-      (* In C89, struct literates have to be initialized at variable
+      (* In C89, struct literals have to be initialized at variable
          definition... *)
-      spill_expr ~needs_a_local_decl:false ctxt expr
+      spill_expr ~needs_a_local_decl:true ctxt expr
     else
       let args_stmts, new_args, ren_ctx =
->>>>>>> 78eaa164
         StructField.Map.fold
           (fun field arg (args_stmts, new_args, ren_ctx) ->
             let arg_stmts, new_arg, ren_ctx =
@@ -164,26 +138,16 @@
           fields
           (RevBlock.empty, StructField.Map.empty, ctxt.ren_ctx)
       in
-<<<<<<< HEAD
-      args_stmts, (A.EStruct { fields = new_args; name }, Expr.pos expr)
-    | EInj { e = e1; cons; name } ->
-      if ctxt.config.no_struct_literals then
-        (* In C89, enum literals have to be initialized at variable
-           definition... *)
-        raise (NotAnExpr { needs_a_local_decl = true });
-      let e1_stmts, new_e1 = translate_expr ctxt e1 in
-=======
       ( args_stmts,
         (A.EStruct { fields = new_args; name }, Expr.pos expr),
         ren_ctx )
   | EInj { e = e1; cons; name } ->
     if ctxt.config.no_struct_literals then
-      (* In C89, struct literates have to be initialized at variable
+      (* In C89, enum literals have to be initialized at variable
          definition... *)
-      spill_expr ~needs_a_local_decl:false ctxt expr
+      spill_expr ~needs_a_local_decl:true ctxt expr
     else
       let e1_stmts, new_e1, ren_ctx = translate_expr ctxt e1 in
->>>>>>> 78eaa164
       ( e1_stmts,
         ( A.EInj
             {
@@ -192,113 +156,16 @@
               name;
               expr_typ = Expr.maybe_ty (Mark.get expr);
             },
-<<<<<<< HEAD
-          Expr.pos expr ) )
-    | ETuple args ->
-      if ctxt.config.no_struct_literals then
-        (* In C89, array literals have to be initialized at variable
-           definition... *)
-        raise (NotAnExpr { needs_a_local_decl = true });
-      let args_stmts, new_args = translate_expr_list ctxt args in
-      args_stmts, (A.ETuple new_args, Expr.pos expr)
-    | EStructAccess { e = e1; field; name } ->
-      let e1_stmts, new_e1 = translate_expr ctxt e1 in
-      ( e1_stmts,
-        (A.EStructFieldAccess { e1 = new_e1; field; name }, Expr.pos expr) )
-    | ETupleAccess { e = e1; index; _ } ->
-      let e1_stmts, new_e1 = translate_expr ctxt e1 in
-      let typ = Expr.maybe_ty (Mark.get expr) in
-      e1_stmts, (A.ETupleAccess { e1 = new_e1; index; typ }, Expr.pos expr)
-    | EAppOp
-        {
-          op = Op.HandleExceptions, pos;
-          tys = [t_arr];
-          args = [(EArray exceptions, _)];
-        }
-      when ctxt.config.keep_special_ops ->
-      let exceptions_stmts, new_exceptions =
-        translate_expr_list ctxt exceptions
-      in
-      let arr_var_name = A.VarName.fresh (ctxt.context_name, pos) in
-      let stmts =
-        exceptions_stmts
-        ++ RevBlock.make
-             [
-               ( A.SLocalInit
-                   {
-                     name = arr_var_name, pos;
-                     typ = t_arr;
-                     expr = A.EArray new_exceptions, pos;
-                   },
-                 pos );
-             ]
-      in
-      ( stmts,
-        ( A.EAppOp
-            {
-              op = Op.HandleExceptions, pos;
-              args = [A.EVar arr_var_name, pos];
-              tys = [t_arr];
-            },
-          pos ) )
-    (* | EAppOp { op = (Op.Reduce | Op.Fold), pos;
-     *            tys;
-     *            args = [] }
-     *   when ctxt.config.keep_special_ops -> *)
-    | EAppOp { op; args; tys } ->
-      let args_stmts, new_args = translate_expr_list ctxt args in
-      (* FIXME: what happens if [arg] is not a tuple but reduces to one ? *)
-      args_stmts, (A.EAppOp { op; args = new_args; tys }, Expr.pos expr)
-    | EApp { f = EAbs { binder; tys }, binder_mark; args; tys = _ } ->
-      (* This defines multiple local variables at the time *)
-      let binder_pos = Expr.mark_pos binder_mark in
-      let vars, body = Bindlib.unmbind binder in
-      let vars_tau = List.map2 (fun x tau -> x, tau) (Array.to_list vars) tys in
-      let ctxt =
-        {
-          ctxt with
-          var_dict =
-            List.fold_left
-              (fun var_dict (x, _) ->
-                Var.Map.add x
-                  (A.VarName.fresh (Bindlib.name_of x, binder_pos))
-                  var_dict)
-              ctxt.var_dict vars_tau;
-        }
-      in
-      let local_decls =
-        List.fold_left
-          (fun acc (x, tau) ->
-            RevBlock.append acc
-              ( A.SLocalDecl
-                  { name = Var.Map.find x ctxt.var_dict, binder_pos; typ = tau },
-                binder_pos ))
-          RevBlock.empty vars_tau
-      in
-      let vars_args =
-        List.map2
-          (fun (x, tau) arg ->
-            (Var.Map.find x ctxt.var_dict, binder_pos), tau, arg)
-          vars_tau args
-      in
-      let def_blocks =
-        List.fold_left
-          (fun acc (x, _tau, arg) ->
-            let ctxt =
-              {
-                ctxt with
-                inside_definition_of = Some (Mark.remove x);
-                context_name = Mark.remove (A.VarName.get_info (Mark.remove x));
-              }
-            in
-            let arg_stmts, new_arg = translate_expr ctxt arg in
-            RevBlock.append (acc ++ arg_stmts)
-=======
           Expr.pos expr ),
         ren_ctx )
   | ETuple args ->
-    let args_stmts, new_args, ren_ctx = translate_expr_list ctxt args in
-    args_stmts, (A.ETuple new_args, Expr.pos expr), ren_ctx
+    if ctxt.config.no_struct_literals then
+      (* In C89, array literals have to be initialized at variable
+         definition... *)
+      spill_expr ~needs_a_local_decl:true ctxt expr
+    else
+      let args_stmts, new_args, ren_ctx = translate_expr_list ctxt args in
+      args_stmts, (A.ETuple new_args, Expr.pos expr), ren_ctx
   | EStructAccess { e = e1; field; name } ->
     let e1_stmts, new_e1, ren_ctx = translate_expr ctxt e1 in
     ( e1_stmts,
@@ -306,11 +173,51 @@
       ren_ctx )
   | ETupleAccess { e = e1; index; _ } ->
     let e1_stmts, new_e1, ren_ctx = translate_expr ctxt e1 in
-    e1_stmts, (A.ETupleAccess { e1 = new_e1; index }, Expr.pos expr), ren_ctx
-  | EAppOp { op; args; tys = _ } ->
+    let typ = Expr.maybe_ty (Mark.get expr) in
+    ( e1_stmts,
+      (A.ETupleAccess { e1 = new_e1; index; typ }, Expr.pos expr),
+      ren_ctx )
+  | EAppOp
+      {
+        op = Op.HandleExceptions, pos;
+        tys = [t_arr];
+        args = [(EArray exceptions, _)];
+      }
+    when ctxt.config.keep_special_ops ->
+    let exceptions_stmts, new_exceptions, ren_ctx =
+      translate_expr_list ctxt exceptions
+    in
+    let arr_var_name = A.VarName.fresh (ctxt.context_name, pos) in
+    let stmts =
+      exceptions_stmts
+      ++ RevBlock.make
+           [
+             ( A.SLocalInit
+                 {
+                   name = arr_var_name, pos;
+                   typ = t_arr;
+                   expr = A.EArray new_exceptions, pos;
+                 },
+               pos );
+           ]
+    in
+    ( stmts,
+      ( A.EAppOp
+          {
+            op = Op.HandleExceptions, pos;
+            args = [A.EVar arr_var_name, pos];
+            tys = [t_arr];
+          },
+        pos ),
+      ren_ctx )
+  (* | EAppOp { op = (Op.Reduce | Op.Fold), pos;
+   *            tys;
+   *            args = [] }
+   *   when ctxt.config.keep_special_ops -> *)
+  | EAppOp { op; args; tys } ->
     let args_stmts, new_args, ren_ctx = translate_expr_list ctxt args in
     (* FIXME: what happens if [arg] is not a tuple but reduces to one ? *)
-    args_stmts, (A.EAppOp { op; args = new_args }, Expr.pos expr), ren_ctx
+    args_stmts, (A.EAppOp { op; args = new_args; tys }, Expr.pos expr), ren_ctx
   | EApp { f = EAbs { binder; tys }, binder_mark; args; tys = _ } ->
     (* This defines multiple local variables at the time *)
     let binder_pos = Expr.mark_pos binder_mark in
@@ -347,66 +254,16 @@
           in
           let arg_stmts, new_arg, ren_ctx = translate_expr ctxt arg in
           ( RevBlock.append (rblock ++ arg_stmts)
->>>>>>> 78eaa164
               ( A.SLocalDef
                   {
                     name = x;
                     expr = new_arg;
                     typ = Expr.maybe_ty (Mark.get arg);
                   },
-<<<<<<< HEAD
-                binder_pos ))
-          RevBlock.empty vars_args
-      in
-      let rest_of_expr_stmts, rest_of_expr = translate_expr ctxt body in
-      local_decls ++ def_blocks ++ rest_of_expr_stmts, rest_of_expr
-    | EApp { f; args; tys = _ } ->
-      let f_stmts, new_f = translate_expr ctxt f in
-      let args_stmts, new_args = translate_expr_list ctxt args in
-      (* FIXME: what happens if [arg] is not a tuple but reduces to one ? *)
-      ( f_stmts ++ args_stmts,
-        (A.EApp { f = new_f; args = new_args }, Expr.pos expr) )
-    | EArray args ->
-      if ctxt.config.no_struct_literals then
-        (* In C89, struct literals have to be initialized at variable
-           definition... *)
-        raise (NotAnExpr { needs_a_local_decl = true });
-      let args_stmts, new_args = translate_expr_list ctxt args in
-      args_stmts, (A.EArray new_args, Expr.pos expr)
-    | ELit l -> RevBlock.empty, (A.ELit l, Expr.pos expr)
-    | EExternal { name } ->
-      let path, name =
-        match Mark.remove name with
-        | External_value name -> TopdefName.(path name, get_info name)
-        | External_scope name -> ScopeName.(path name, get_info name)
-      in
-      let modname =
-        ( ModuleName.Map.find (List.hd (List.rev path)) ctxt.program_ctx.modules,
-          Expr.pos expr )
-      in
-      RevBlock.empty, (EExternal { modname; name }, Expr.pos expr)
-    | EAbs _ | EIfThenElse _ | EMatch _ | EAssert _ | EFatalError _ ->
-      raise (NotAnExpr { needs_a_local_decl = true })
-    | _ -> .
-  with NotAnExpr { needs_a_local_decl } ->
-    let tmp_var =
-      A.VarName.fresh
-        ( (*This piece of logic is used to make the code more readable. TODO:
-            should be removed when
-            https://github.com/CatalaLang/catala/issues/240 is fixed. *)
-          (match ctxt.inside_definition_of with
-          | None -> ctxt.context_name
-          | Some v ->
-            let v = Mark.remove (A.VarName.get_info v) in
-            let tmp_rex = Re.Pcre.regexp "^temp_" in
-            if Re.Pcre.pmatch ~rex:tmp_rex v then v else "temp_" ^ v),
-          Expr.pos expr )
-=======
                 binder_pos ),
             ren_ctx ))
         (RevBlock.empty, ctxt.ren_ctx)
         vars_args
->>>>>>> 78eaa164
     in
     let rest_of_expr_stmts, rest_of_expr, ren_ctx =
       translate_expr { ctxt with ren_ctx } body
@@ -422,8 +279,13 @@
       (A.EApp { f = new_f; args = new_args }, Expr.pos expr),
       ren_ctx )
   | EArray args ->
-    let args_stmts, new_args, ren_ctx = translate_expr_list ctxt args in
-    args_stmts, (A.EArray new_args, Expr.pos expr), ren_ctx
+    if ctxt.config.no_struct_literals then
+      (* In C89, struct literals have to be initialized at variable
+         definition... *)
+      spill_expr ~needs_a_local_decl:true ctxt expr
+    else
+      let args_stmts, new_args, ren_ctx = translate_expr_list ctxt args in
+      args_stmts, (A.EArray new_args, Expr.pos expr), ren_ctx
   | ELit l -> RevBlock.empty, (A.ELit l, Expr.pos expr), ctxt.ren_ctx
   | EExternal { name } ->
     let path, name =
@@ -475,72 +337,10 @@
   match Mark.remove block_expr with
   | EAssert e ->
     (* Assertions are always encapsulated in a unit-typed let binding *)
-<<<<<<< HEAD
-    let e_stmts, new_e = translate_expr ctxt e in
-    RevBlock.rebuild ~tail:[A.SAssert new_e, Expr.pos block_expr] e_stmts
-  | EFatalError err -> [SFatalError err, Expr.pos block_expr]
-=======
     let e_stmts, new_e, ren_ctx = translate_expr ctxt e in
-    ( RevBlock.rebuild
-        ~tail:[A.SAssert (Mark.remove new_e), Expr.pos block_expr]
-        e_stmts,
+    ( RevBlock.rebuild ~tail:[A.SAssert new_e, Expr.pos block_expr] e_stmts,
       ren_ctx )
   | EFatalError err -> [SFatalError err, Expr.pos block_expr], ctxt.ren_ctx
-  (* | EAppOp
-   *     { op = Op.HandleDefaultOpt, _; tys = _; args = [exceptions; just; cons] }
-   *   when ctxt.config.keep_special_ops ->
-   *   let exceptions =
-   *     match Mark.remove exceptions with
-   *     | EStruct { fields; _ } -> (
-   *       let _, exceptions =
-   *         List.find
-   *           (fun (field, _) ->
-   *             String.equal (Mark.remove (StructField.get_info field)) "content")
-   *           (StructField.Map.bindings fields)
-   *       in
-   *       match Mark.remove exceptions with
-   *       | EArray exceptions -> exceptions
-   *       | _ -> failwith "should not happen")
-   *     | _ -> failwith "should not happen"
-   *   in
-   *   let just = unthunk just in
-   *   let cons = unthunk cons in
-   *   let exceptions_stmts, new_exceptions =
-   *     translate_expr_list ctxt exceptions
-   *   in
-   *   let just_stmts, new_just = translate_expr ctxt just in
-   *   let cons_stmts, new_cons = translate_expr ctxt cons in
-   *   RevBlock.rebuild exceptions_stmts
-   *     ~tail:
-   *       (RevBlock.rebuild just_stmts
-   *          ~tail:
-   *            [
-   *              ( A.SSpecialOp
-   *                  (OHandleDefaultOpt
-   *                     {
-   *                       exceptions = new_exceptions;
-   *                       just = new_just;
-   *                       cons =
-   *                         RevBlock.rebuild cons_stmts
-   *                           ~tail:
-   *                             [
-   *                               ( (match ctxt.inside_definition_of with
-   *                                 | None -> A.SReturn (Mark.remove new_cons)
-   *                                 | Some x ->
-   *                                   A.SLocalDef
-   *                                     {
-   *                                       name = Mark.copy new_cons x;
-   *                                       expr = new_cons;
-   *                                       typ =
-   *                                         Expr.maybe_ty (Mark.get block_expr);
-   *                                     }),
-   *                                 Expr.pos block_expr );
-   *                             ];
-   *                       return_typ = Expr.maybe_ty (Mark.get block_expr);
-   *                     }),
-   *                Expr.pos block_expr );
-   *            ]) *)
->>>>>>> 78eaa164
   | EApp { f = EAbs { binder; tys }, binder_mark; args; _ } ->
     (* This defines multiple local variables at the time *)
     let binder_pos = Expr.mark_pos binder_mark in
@@ -632,11 +432,8 @@
       ],
       ctxt.ren_ctx )
   | EMatch { e = e1; cases; name } ->
-<<<<<<< HEAD
-    let e1_stmts, new_e1 = translate_expr ctxt e1 in
+    let typ = Expr.maybe_ty (Mark.get e1) in
     let pos = Expr.pos block_expr in
-=======
-    let typ = Expr.maybe_ty (Mark.get e1) in
     let e1_stmts, new_e1, ren_ctx = translate_expr ctxt e1 in
     let ctxt = { ctxt with ren_ctx } in
     let e1_stmts, switch_var, ctxt =
@@ -650,18 +447,12 @@
           v,
           ctxt )
     in
->>>>>>> 78eaa164
     let new_cases =
       EnumConstructor.Map.fold
         (fun _ arg new_args ->
           match Mark.remove arg with
-<<<<<<< HEAD
           | EAbs { binder; tys = typ :: _ } ->
-            let vars, body = Bindlib.unmbind binder in
-=======
-          | EAbs { binder; tys } ->
             let vars, body, ctxt = unmbind ctxt binder in
->>>>>>> 78eaa164
             assert (Array.length vars = 1);
             let var = vars.(0) in
             let scalc_var, ctxt =
@@ -677,7 +468,6 @@
           | _ -> assert false)
         cases []
     in
-<<<<<<< HEAD
     let new_args = List.rev new_cases in
     let tail =
       if ctxt.config.keep_special_ops then
@@ -692,8 +482,8 @@
             pos );
           ( A.SSwitch
               {
-                switch_expr = A.EVar tmp_var, pos;
-                switch_expr_typ = Expr.maybe_ty (Mark.get e1);
+                switch_var = tmp_var;
+                switch_var_typ = typ;
                 enum_name = name;
                 switch_cases = new_args;
               },
@@ -703,30 +493,15 @@
         [
           ( A.SSwitch
               {
-                switch_expr = new_e1;
-                switch_expr_typ = Expr.maybe_ty (Mark.get e1);
+                switch_var;
+                switch_var_typ = typ;
                 enum_name = name;
-                switch_cases = new_args;
+                switch_cases = List.rev new_cases;
               },
             Expr.pos block_expr );
         ]
     in
-    RevBlock.rebuild e1_stmts ~tail
-=======
-    ( RevBlock.rebuild e1_stmts
-        ~tail:
-          [
-            ( A.SSwitch
-                {
-                  switch_var;
-                  switch_var_typ = typ;
-                  enum_name = name;
-                  switch_cases = List.rev new_cases;
-                },
-              Expr.pos block_expr );
-          ],
-      ctxt.ren_ctx )
->>>>>>> 78eaa164
+    RevBlock.rebuild e1_stmts ~tail, ren_ctx
   | EIfThenElse { cond; etrue; efalse } ->
     let cond_stmts, s_cond, ren_ctx = translate_expr ctxt cond in
     let s_e_true, _ = translate_statements ctxt etrue in
@@ -761,25 +536,10 @@
           },
         Expr.pos block_expr )
     in
-<<<<<<< HEAD
-    RevBlock.rebuild e1_stmts
-      ~tail:
-        [
-          ( A.SLocalDef
-              {
-                name = tmp_struct_var_name;
-                expr = inj_expr;
-                typ =
-                  ( Mark.remove (Expr.maybe_ty (Mark.get block_expr)),
-                    Expr.pos block_expr );
-              },
-            Expr.pos block_expr );
-        ]
-=======
     ( RevBlock.rebuild e1_stmts
         ~tail:
           [
-            ( A.SLocalInit
+            ( A.SLocalDef
                 {
                   name = tmp_struct_var_name;
                   expr = inj_expr;
@@ -790,7 +550,6 @@
               Expr.pos block_expr );
           ],
       ren_ctx )
->>>>>>> 78eaa164
   | EStruct { fields; name } when ctxt.config.no_struct_literals ->
     let args_stmts, new_args, ren_ctx =
       StructField.Map.fold
@@ -814,75 +573,10 @@
         (* [translate_expr] should create this [inside_definition_of]*)
       | Some x -> x, Expr.pos block_expr
     in
-<<<<<<< HEAD
-    RevBlock.rebuild args_stmts
-      ~tail:
-        [
-          ( A.SLocalDef
-              {
-                name = tmp_struct_var_name;
-                expr = struct_expr;
-                typ = TStruct name, Expr.pos block_expr;
-              },
-            Expr.pos block_expr );
-        ]
-  | ETuple elts when ctxt.config.no_struct_literals ->
-    let elts_stmts, rev_elts =
-      List.fold_left
-        (fun (elts_stmts, rev_elts) elt ->
-          let stmt, new_elt = translate_expr ctxt elt in
-          elts_stmts ++ stmt, new_elt :: rev_elts)
-        (RevBlock.empty, []) elts
-    in
-    let tuple_expr = A.ETuple (List.rev rev_elts), Expr.pos block_expr in
-    let tmp_tuple_var_name =
-      match ctxt.inside_definition_of with
-      | None -> assert false
-      (* [translate_expr] should create this [inside_definition_of]*)
-      | Some x -> x, Expr.pos block_expr
-    in
-    RevBlock.rebuild elts_stmts
-      ~tail:
-        [
-          ( A.SLocalDef
-              {
-                name = tmp_tuple_var_name;
-                expr = tuple_expr;
-                typ = Expr.maybe_ty (Mark.get block_expr);
-              },
-            Expr.pos block_expr );
-        ]
-  | EArray elts when ctxt.config.no_struct_literals ->
-    let elts_stmts, rev_elts =
-      List.fold_left
-        (fun (elts_stmts, rev_elts) elt ->
-          let stmt, new_elt = translate_expr ctxt elt in
-          elts_stmts ++ stmt, new_elt :: rev_elts)
-        (RevBlock.empty, []) elts
-    in
-    let arr_expr = A.EArray (List.rev rev_elts), Expr.pos block_expr in
-    let tmp_arr_var_name =
-      match ctxt.inside_definition_of with
-      | None -> assert false
-      (* [translate_expr] should create this [inside_definition_of] *)
-      | Some x -> x, Expr.pos block_expr
-    in
-    RevBlock.rebuild elts_stmts
-      ~tail:
-        [
-          ( A.SLocalDef
-              {
-                name = tmp_arr_var_name;
-                expr = arr_expr;
-                typ = Expr.maybe_ty (Mark.get block_expr);
-              },
-            Expr.pos block_expr );
-        ]
-=======
     ( RevBlock.rebuild args_stmts
         ~tail:
           [
-            ( A.SLocalInit
+            ( A.SLocalDef
                 {
                   name = tmp_struct_var_name;
                   expr = struct_expr;
@@ -891,7 +585,66 @@
               Expr.pos block_expr );
           ],
       ren_ctx )
->>>>>>> 78eaa164
+  | ETuple elts when ctxt.config.no_struct_literals ->
+    let elts_stmts, rev_elts, ren_ctx =
+      List.fold_left
+        (fun (elts_stmts, rev_elts, ren_ctx) elt ->
+          let stmt, new_elt, ren_ctx =
+            translate_expr { ctxt with ren_ctx } elt
+          in
+          elts_stmts ++ stmt, new_elt :: rev_elts, ren_ctx)
+        (RevBlock.empty, [], ctxt.ren_ctx)
+        elts
+    in
+    let tuple_expr = A.ETuple (List.rev rev_elts), Expr.pos block_expr in
+    let tmp_tuple_var_name =
+      match ctxt.inside_definition_of with
+      | None -> assert false
+      (* [translate_expr] should create this [inside_definition_of]*)
+      | Some x -> x, Expr.pos block_expr
+    in
+    ( RevBlock.rebuild elts_stmts
+        ~tail:
+          [
+            ( A.SLocalDef
+                {
+                  name = tmp_tuple_var_name;
+                  expr = tuple_expr;
+                  typ = Expr.maybe_ty (Mark.get block_expr);
+                },
+              Expr.pos block_expr );
+          ],
+      ren_ctx )
+  | EArray elts when ctxt.config.no_struct_literals ->
+    let elts_stmts, rev_elts, ren_ctx =
+      List.fold_left
+        (fun (elts_stmts, rev_elts, ren_ctx) elt ->
+          let stmt, new_elt, ren_ctx =
+            translate_expr { ctxt with ren_ctx } elt
+          in
+          elts_stmts ++ stmt, new_elt :: rev_elts, ren_ctx)
+        (RevBlock.empty, [], ctxt.ren_ctx)
+        elts
+    in
+    let arr_expr = A.EArray (List.rev rev_elts), Expr.pos block_expr in
+    let tmp_arr_var_name =
+      match ctxt.inside_definition_of with
+      | None -> assert false
+      (* [translate_expr] should create this [inside_definition_of] *)
+      | Some x -> x, Expr.pos block_expr
+    in
+    ( RevBlock.rebuild elts_stmts
+        ~tail:
+          [
+            ( A.SLocalDef
+                {
+                  name = tmp_arr_var_name;
+                  expr = arr_expr;
+                  typ = Expr.maybe_ty (Mark.get block_expr);
+                },
+              Expr.pos block_expr );
+          ],
+      ren_ctx )
   | ELit _ | EAppOp _ | EArray _ | EVar _ | EStruct _ | EInj _ | ETuple _
   | ETupleAccess _ | EStructAccess _ | EExternal _ | EApp _ ->
     let e_stmts, new_e, ren_ctx = translate_expr ctxt block_expr in
@@ -917,26 +670,12 @@
   let ctx = { ctx with inside_definition_of = None } in
   match scope_expr with
   | Last e ->
-<<<<<<< HEAD
-    let block, new_e = translate_expr ctx e in
+    let block, new_e, _ren_ctx = translate_expr ctx e in
     RevBlock.rebuild block ~tail:[A.SReturn new_e, Mark.get new_e]
-  | Cons (scope_let, next_bnd) -> (
-    let let_var, scope_let_next = Bindlib.unbind next_bnd in
-    let let_var_id =
-      A.VarName.fresh (Bindlib.name_of let_var, scope_let.scope_let_pos)
-    in
-    let new_var_dict = Var.Map.add let_var let_var_id var_dict in
-    let next =
-      translate_scope_body_expr ~config scope_name program_ctx new_var_dict
-        func_dict scope_let_next
-=======
-    let block, new_e, _ren_ctx = translate_expr ctx e in
-    RevBlock.rebuild block ~tail:[A.SReturn (Mark.remove new_e), Mark.get new_e]
   | Cons (scope_let, next_bnd) ->
     let let_var, scope_let_next, ctx = unbind ctx next_bnd in
     let let_var_id, ctx =
       register_fresh_var ctx let_var ~pos:scope_let.scope_let_pos
->>>>>>> 78eaa164
     in
     let statements, ren_ctx =
       match scope_let.scope_let_kind with
@@ -1104,27 +843,6 @@
               let func_id = A.FuncName.fresh (func_name, pos) in
               (* The list is being built in reverse order *)
               (* FIXME: find a better way than a function with no parameters... *)
-<<<<<<< HEAD
-              A.SVar
-                {
-                  var = var_id;
-                  expr = A.EApp { f = EFunc func_id, pos; args = [] }, pos;
-                  typ = topdef_ty;
-                }
-              :: A.SFunc
-                   {
-                     var = func_id;
-                     func =
-                       {
-                         A.func_params = [];
-                         A.func_body =
-                           RevBlock.rebuild block
-                             ~tail:[A.SReturn expr, Mark.get expr];
-                         A.func_return_typ = topdef_ty;
-                       };
-                   }
-              :: rev_items
-=======
               ( A.SVar
                   {
                     var = var_id;
@@ -1139,14 +857,12 @@
                            A.func_params = [];
                            A.func_body =
                              RevBlock.rebuild block
-                               ~tail:
-                                 [A.SReturn (Mark.remove expr), Mark.get expr];
+                               ~tail:[A.SReturn expr, Mark.get expr];
                            A.func_return_typ = topdef_ty;
                          };
                      }
                 :: rev_items,
                 ctxt )
->>>>>>> 78eaa164
           in
           ( ctxt,
             (* No need to add func_id since the function will only be called
