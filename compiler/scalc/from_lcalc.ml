--- conflicted
+++ resolved
@@ -50,7 +50,6 @@
     next block is it's here *)
 
 let rec translate_expr (ctxt : 'm ctxt) (expr : 'm L.expr) : A.block * A.expr =
-<<<<<<< HEAD
   try
     match Mark.remove expr with
     | EVar v ->
@@ -114,15 +113,27 @@
     | ETupleAccess { e = e1; index; _ } ->
       let e1_stmts, new_e1 = translate_expr ctxt e1 in
       e1_stmts, (A.ETupleAccess { e1 = new_e1; index }, Expr.pos expr)
-    | EApp
+    | EAppOp
         {
-          f = EOp { op = Op.HandleDefaultOpt; tys = _ }, _binder_mark;
+          op = Op.HandleDefaultOpt;
           args = [_exceptions; _just; _cons];
+          tys = _;
         }
       when ctxt.config.keep_special_ops ->
       (* This should be translated as a statement *)
       raise (NotAnExpr { needs_a_local_decl = true })
-    | EApp { f = EAbs { binder; tys }, binder_mark; args } ->
+    | EAppOp { op; args; tys = _ } ->
+      let args_stmts, new_args =
+        List.fold_left
+          (fun (args_stmts, new_args) arg ->
+            let arg_stmts, new_arg = translate_expr ctxt arg in
+            arg_stmts @ args_stmts, new_arg :: new_args)
+          ([], []) args
+      in
+      (* FIXME: what happens if [arg] is not a tuple but reduces to one ? *)
+      let new_args = List.rev new_args in
+      args_stmts, (A.EAppOp { op; args = new_args }, Expr.pos expr)
+    | EApp { f = EAbs { binder; tys }, binder_mark; args; tys = _ } ->
       (* This defines multiple local variables at the time *)
       let binder_pos = Expr.mark_pos binder_mark in
       let vars, body = Bindlib.unmbind binder in
@@ -178,7 +189,7 @@
       in
       let rest_of_expr_stmts, rest_of_expr = translate_expr ctxt body in
       local_decls @ List.flatten def_blocks @ rest_of_expr_stmts, rest_of_expr
-    | EApp { f; args } ->
+    | EApp { f; args; tys = _ } ->
       let f_stmts, new_f = translate_expr ctxt f in
       let args_stmts, new_args =
         List.fold_left
@@ -187,6 +198,7 @@
             arg_stmts @ args_stmts, new_arg :: new_args)
           ([], []) args
       in
+      (* FIXME: what happens if [arg] is not a tuple but reduces to one ? *)
       let new_args = List.rev new_args in
       ( f_stmts @ args_stmts,
         (A.EApp { f = new_f; args = new_args }, Expr.pos expr) )
@@ -200,81 +212,9 @@
       in
       let new_args = List.rev new_args in
       args_stmts, (A.EArray new_args, Expr.pos expr)
-    | EOp { op; _ } -> [], (A.EOp (Operator.translate op), Expr.pos expr)
     | ELit l -> [], (A.ELit l, Expr.pos expr)
     | _ -> raise (NotAnExpr { needs_a_local_decl = true })
   with NotAnExpr { needs_a_local_decl } ->
-=======
-  match Mark.remove expr with
-  | EVar v ->
-    let local_var =
-      try A.EVar (Var.Map.find v ctxt.var_dict)
-      with Var.Map.Not_found _ -> (
-        try A.EFunc (Var.Map.find v ctxt.func_dict)
-        with Var.Map.Not_found _ ->
-          Message.raise_spanned_error (Expr.pos expr)
-            "Var not found in lambda→scalc: %a@\nknown: @[<hov>%a@]@\n"
-            Print.var_debug v
-            (Format.pp_print_list ~pp_sep:Format.pp_print_space (fun ppf v ->
-                 Print.var_debug ppf v))
-            (Var.Map.keys ctxt.var_dict))
-    in
-    [], (local_var, Expr.pos expr)
-  | EStruct { fields; name } ->
-    let args_stmts, new_args =
-      StructField.Map.fold
-        (fun _ arg (args_stmts, new_args) ->
-          let arg_stmts, new_arg = translate_expr ctxt arg in
-          arg_stmts @ args_stmts, new_arg :: new_args)
-        fields ([], [])
-    in
-    let new_args = List.rev new_args in
-    let args_stmts = List.rev args_stmts in
-    args_stmts, (A.EStruct (new_args, name), Expr.pos expr)
-  | ETuple _ -> failwith "Tuples cannot be compiled to scalc"
-  | EStructAccess { e = e1; field; name } ->
-    let e1_stmts, new_e1 = translate_expr ctxt e1 in
-    e1_stmts, (A.EStructFieldAccess (new_e1, field, name), Expr.pos expr)
-  | ETupleAccess _ -> failwith "Non-struct tuples cannot be compiled to scalc"
-  | EInj { e = e1; cons; name } ->
-    let e1_stmts, new_e1 = translate_expr ctxt e1 in
-    e1_stmts, (A.EInj (new_e1, cons, name), Expr.pos expr)
-  | EApp { f; args; _ } ->
-    let f_stmts, new_f = translate_expr ctxt f in
-    let args_stmts, new_args =
-      List.fold_left
-        (fun (args_stmts, new_args) arg ->
-          let arg_stmts, new_arg = translate_expr ctxt arg in
-          arg_stmts @ args_stmts, new_arg :: new_args)
-        ([], []) args
-    in
-    (* FIXME: what happens if [arg] is not a tuple but reduces to one ? *)
-    let new_args = List.rev new_args in
-    f_stmts @ args_stmts, (A.EApp (new_f, new_args), Expr.pos expr)
-  | EAppOp { op; args; _ } ->
-    let op = Operator.translate op in
-    let args_stmts, new_args =
-      List.fold_left
-        (fun (args_stmts, new_args) arg ->
-          let arg_stmts, new_arg = translate_expr ctxt arg in
-          arg_stmts @ args_stmts, new_arg :: new_args)
-        ([], []) args
-    in
-    let new_args = List.rev new_args in
-    args_stmts, (A.EAppOp (op, new_args), Expr.pos expr)
-  | EArray args ->
-    let args_stmts, new_args =
-      List.fold_left
-        (fun (args_stmts, new_args) arg ->
-          let arg_stmts, new_arg = translate_expr ctxt arg in
-          arg_stmts @ args_stmts, new_arg :: new_args)
-        ([], []) args
-    in
-    let new_args = List.rev new_args in
-    args_stmts, (A.EArray new_args, Expr.pos expr)
-  | ELit l -> [], (A.ELit l, Expr.pos expr)
-  | _ ->
->>>>>>> 6855870f
     let tmp_var =
       A.VarName.fresh
         ( (*This piece of logic is used to make the code more readable. TODO:
@@ -315,12 +255,8 @@
     (* Assertions are always encapsulated in a unit-typed let binding *)
     let e_stmts, new_e = translate_expr ctxt e in
     e_stmts @ [A.SAssert (Mark.remove new_e), Expr.pos block_expr]
-<<<<<<< HEAD
-  | EApp
-      {
-        f = EOp { op = Op.HandleDefaultOpt; tys = _ }, _binder_mark;
-        args = [exceptions; just; cons];
-      }
+  | EAppOp
+      { op = Op.HandleDefaultOpt; tys = _; args = [exceptions; just; cons] }
     when ctxt.config.keep_special_ops ->
     let exceptions =
       match Mark.remove exceptions with
@@ -364,10 +300,7 @@
                }),
           Expr.pos block_expr );
       ]
-  | EApp { f = EAbs { binder; tys }, binder_mark; args } ->
-=======
   | EApp { f = EAbs { binder; tys }, binder_mark; args; _ } ->
->>>>>>> 6855870f
     (* This defines multiple local variables at the time *)
     let binder_pos = Expr.mark_pos binder_mark in
     let vars, body = Bindlib.unmbind binder in
