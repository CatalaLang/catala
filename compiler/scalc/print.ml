--- conflicted
+++ resolved
@@ -75,27 +75,15 @@
     Format.fprintf fmt "@[<hov 2>%a@ %a@]" EnumConstructor.format cons
       format_expr e
   | ELit l -> Print.lit fmt l
-<<<<<<< HEAD
-  | EApp { f = EOp ((Map | Filter) as op), _; args = [arg1; arg2] } ->
+  | EAppOp { op = (Map | Filter) as op; args = [arg1; arg2] } ->
     Format.fprintf fmt "@[<hov 2>%a@ %a@ %a@]" (Print.operator ~debug) op
       format_with_parens arg1 format_with_parens arg2
-  | EApp { f = EOp op, _; args = [arg1; arg2] } ->
+  | EAppOp { op; args = [arg1; arg2] } ->
     Format.fprintf fmt "@[<hov 2>%a@ %a@ %a@]" format_with_parens arg1
       (Print.operator ~debug) op format_with_parens arg2
-  | EApp { f = EOp (Log _), _; args = [arg1] } when not debug ->
+  | EAppOp { op = Log _; args = [arg1] } when not debug ->
     Format.fprintf fmt "%a" format_with_parens arg1
-  | EApp { f = EOp op, _; args = [arg1] } ->
-=======
-  | EAppOp (((Map | Filter) as op), [arg1; arg2]) ->
-    Format.fprintf fmt "@[<hov 2>%a@ %a@ %a@]" (Print.operator ~debug) op
-      format_with_parens arg1 format_with_parens arg2
-  | EAppOp (op, [arg1; arg2]) ->
-    Format.fprintf fmt "@[<hov 2>%a@ %a@ %a@]" format_with_parens arg1
-      (Print.operator ~debug) op format_with_parens arg2
-  | EAppOp (Log _, [arg1]) when not debug ->
-    Format.fprintf fmt "%a" format_with_parens arg1
-  | EAppOp (op, [arg1]) ->
->>>>>>> 6855870f
+  | EAppOp { op; args = [arg1] } ->
     Format.fprintf fmt "@[<hov 2>%a@ %a@]" (Print.operator ~debug) op
       format_with_parens arg1
   | EApp { f; args = [] } ->
@@ -106,7 +94,7 @@
          ~pp_sep:(fun fmt () -> Format.fprintf fmt "@ ")
          format_with_parens)
       args
-  | EAppOp (op, args) ->
+  | EAppOp { op; args } ->
     Format.fprintf fmt "@[<hov 2>%a@ %a@]" (Print.operator ~debug) op
       (Format.pp_print_list
          ~pp_sep:(fun fmt () -> Format.fprintf fmt "@ ")
