(* This file is part of the Catala compiler, a specification language for tax
   and social benefits computation rules. Copyright (C) 2022 Inria, contributor:
   Denis Merigoux <denis.merigoux@inria.fr>

   Licensed under the Apache License, Version 2.0 (the "License"); you may not
   use this file except in compliance with the License. You may obtain a copy of
   the License at

   http://www.apache.org/licenses/LICENSE-2.0

   Unless required by applicable law or agreed to in writing, software
   distributed under the License is distributed on an "AS IS" BASIS, WITHOUT
   WARRANTIES OR CONDITIONS OF ANY KIND, either express or implied. See the
   License for the specific language governing permissions and limitations under
   the License. *)

open Catala_utils
open Shared_ast
open Ast

let needs_parens (_e : expr) : bool = false

let format_var_name (fmt : Format.formatter) (v : VarName.t) : unit =
  VarName.format fmt v

let format_func_name (fmt : Format.formatter) (v : FuncName.t) : unit =
  FuncName.format fmt v

let rec format_expr
    (decl_ctx : decl_ctx)
    ?(debug : bool = false)
    (fmt : Format.formatter)
    (e : expr) : unit =
  let format_expr = format_expr decl_ctx ~debug in
  let format_with_parens (fmt : Format.formatter) (e : expr) =
    if needs_parens e then
      Format.fprintf fmt "%a%a%a" Print.punctuation "(" format_expr e
        Print.punctuation ")"
    else Format.fprintf fmt "%a" format_expr e
  in
  match Mark.remove e with
  | EVar v -> Format.fprintf fmt "%a" format_var_name v
  | EFunc v -> Format.fprintf fmt "%a" format_func_name v
  | EStruct { fields = es; name = s } ->
    Format.fprintf fmt "@[<hov 2>%a@ %a%a%a@]" StructName.format s
      Print.punctuation "{"
      (Format.pp_print_list
         ~pp_sep:(fun fmt () -> Format.fprintf fmt ",@ ")
         (fun fmt (struct_field, e) ->
           Format.fprintf fmt "%a%a%a%a %a" Print.punctuation "\""
             StructField.format struct_field Print.punctuation "\""
             Print.punctuation ":" format_expr e))
      (StructField.Map.bindings es)
      Print.punctuation "}"
  | ETuple es ->
    Format.fprintf fmt "@[<hov 2>%a%a%a@]" Print.punctuation "("
      (Format.pp_print_list
         ~pp_sep:(fun fmt () -> Format.fprintf fmt ",@ ")
         (fun fmt e -> Format.fprintf fmt "%a" format_expr e))
      es Print.punctuation ")"
  | EArray es ->
    Format.fprintf fmt "@[<hov 2>%a%a%a@]" Print.punctuation "["
      (Format.pp_print_list
         ~pp_sep:(fun fmt () -> Format.fprintf fmt ";@ ")
         (fun fmt e -> Format.fprintf fmt "%a" format_expr e))
      es Print.punctuation "]"
  | EStructFieldAccess { e1; field; _ } ->
    Format.fprintf fmt "%a%a%a%a%a" format_expr e1 Print.punctuation "."
      Print.punctuation "\"" StructField.format field Print.punctuation "\""
  | ETupleAccess { e1; index; _ } ->
    Format.fprintf fmt "%a%a%a%d%a" format_expr e1 Print.punctuation "."
      Print.punctuation "\"" index Print.punctuation "\""
  | EInj { e1 = e; cons; _ } ->
    Format.fprintf fmt "@[<hov 2>%a@ %a@]" EnumConstructor.format cons
      format_expr e
  | ELit l -> Print.lit fmt l
  | EAppOp { op = ((Map | Filter) as op), _; args = [arg1; arg2]; _ } ->
    Format.fprintf fmt "@[<hov 2>%a@ %a@ %a@]" (Print.operator ~debug) op
      format_with_parens arg1 format_with_parens arg2
  | EAppOp { op = op, _; args = [arg1; arg2]; _ } ->
    Format.fprintf fmt "@[<hov 2>%a@ %a@ %a@]" format_with_parens arg1
      (Print.operator ~debug) op format_with_parens arg2
  | EAppOp { op = Log _, _; args = [arg1]; _ } when not debug ->
    Format.fprintf fmt "%a" format_with_parens arg1
  | EAppOp { op = op, _; args = [arg1]; _ } ->
    Format.fprintf fmt "@[<hov 2>%a@ %a@]" (Print.operator ~debug) op
      format_with_parens arg1
  | EApp { f; args = [] } ->
    Format.fprintf fmt "@[<hov 2>%a@ ()@]" format_expr f
  | EApp { f; args } ->
    Format.fprintf fmt "@[<hov 2>%a@ %a@]" format_expr f
      (Format.pp_print_list
         ~pp_sep:(fun fmt () -> Format.fprintf fmt "@ ")
         format_with_parens)
      args
  | EAppOp { op = op, _; args; _ } ->
    Format.fprintf fmt "@[<hov 2>%a@ %a@]" (Print.operator ~debug) op
      (Format.pp_print_list
         ~pp_sep:(fun fmt () -> Format.fprintf fmt "@ ")
         format_with_parens)
      args
  | EExternal { modname; name } ->
    Format.fprintf fmt "%a.%s" format_var_name (Mark.remove modname)
      (Mark.remove name)

let rec format_statement
    (decl_ctx : decl_ctx)
    ?(debug : bool = false)
    (fmt : Format.formatter)
    (stmt : stmt Mark.pos) : unit =
  if debug then () else ();
  match Mark.remove stmt with
  | SInnerFuncDef { name; func } ->
    Format.fprintf fmt "@[<hov 2>%a@ %a@ %a@ %a@]@\n@[<v 2>  %a@]" Print.keyword
      "let func" format_var_name (Mark.remove name)
      (Format.pp_print_list
         ~pp_sep:(fun fmt () -> Format.fprintf fmt "@ ")
         (fun fmt ((name, _), typ) ->
           Format.fprintf fmt "%a%a %a@ %a%a" Print.punctuation "("
             format_var_name name Print.punctuation ":" (Print.typ decl_ctx) typ
             Print.punctuation ")"))
      func.func_params Print.punctuation "="
      (format_block decl_ctx ~debug)
      func.func_body
  | SLocalDecl { name; typ } ->
    Format.fprintf fmt "@[<hov 2>%a %a %a@ %a@]" Print.keyword "decl"
      format_var_name (Mark.remove name) Print.punctuation ":"
      (Print.typ decl_ctx) typ
  | SLocalDef { name; expr = naked_expr; _ } ->
    Format.fprintf fmt "@[<hov 2>%a %a@ %a@]" format_var_name (Mark.remove name)
      Print.punctuation "="
      (format_expr decl_ctx ~debug)
      naked_expr
  | SLocalInit { name; typ; expr = naked_expr } ->
    Format.fprintf fmt "@[<hov 2>%a %a %a %a@ %a@]" format_var_name
      (Mark.remove name) Print.punctuation ":" (Print.typ decl_ctx) typ
      Print.punctuation "="
      (format_expr decl_ctx ~debug)
      naked_expr
  | SFatalError err ->
    Format.fprintf fmt "@[<hov 2>%a %a@]" Print.keyword "fatal"
      Print.runtime_error err
  | SIfThenElse { if_expr = e_if; then_block = b_true; else_block = b_false } ->
    Format.fprintf fmt "@[<v 2>%a @[<hov 2>%a@]%a@ %a@]@ @[<v 2>%a%a@ %a@]"
      Print.keyword "if"
      (format_expr decl_ctx ~debug)
      e_if Print.punctuation ":"
      (format_block decl_ctx ~debug)
      b_true Print.keyword "else" Print.punctuation ":"
      (format_block decl_ctx ~debug)
      b_false
  | SReturn ret ->
    Format.fprintf fmt "@[<hov 2>%a %a@]" Print.keyword "return"
      (format_expr decl_ctx ~debug)
      ret
  | SAssert expr ->
    Format.fprintf fmt "@[<hov 2>%a %a@]" Print.keyword "assert"
      (format_expr decl_ctx ~debug)
<<<<<<< HEAD
      expr
  | SSwitch { switch_expr = e_switch; enum_name = enum; switch_cases = arms; _ }
=======
      (naked_expr, Mark.get stmt)
  | SSwitch { switch_var = v_switch; enum_name = enum; switch_cases = arms; _ }
>>>>>>> 78eaa164
    ->
    let cons = EnumName.Map.find enum decl_ctx.ctx_enums in
    Format.fprintf fmt "@[<v 0>%a @[<hov 2>%a@]%a@,@]%a" Print.keyword "switch"
      format_var_name v_switch Print.punctuation ":"
      (Format.pp_print_list
         ~pp_sep:(fun fmt () -> Format.fprintf fmt "@\n")
         (fun fmt ((case, _), switch_case_data) ->
           Format.fprintf fmt "@[<v 2>%a %a %a %a@ %a@]" Print.punctuation "|"
             EnumConstructor.format case format_var_name
             switch_case_data.payload_var_name Print.punctuation "→"
             (format_block decl_ctx ~debug)
             switch_case_data.case_block))
      (List.combine (EnumConstructor.Map.bindings cons) arms)
  | _ -> .
(* | SSpecialOp (OHandleExceptions { exceptions=_ }) ->
 *   Format.fprintf fmt "@[<hov 2>%a %a%a%a@]@,"
 *     Print.keyword "handle exceptions"
 *     Print.punctuation "["
 *     (Format.pp_print_list
 *        ~pp_sep:(fun fmt () -> Format.fprintf fmt ";@ ")
 *        (format_expr decl_ctx ~debug))
 *     exceptions
 *     Print.punctuation "]";
 *   Format.fprintf fmt "@[<hov 2>%a@ %a %a%a@,%a@]"
 *     Print.keyword "or if"
 *     (format_expr decl_ctx ~debug) just
 *     Print.keyword "then"
 *     Print.punctuation ":"
 *     (format_block decl_ctx ~debug) cons *)

and format_block
    (decl_ctx : decl_ctx)
    ?(debug : bool = false)
    (fmt : Format.formatter)
    (block : block) : unit =
  Format.pp_print_list
    ~pp_sep:(fun fmt () ->
      Print.punctuation fmt ";";
      Format.pp_print_space fmt ())
    (format_statement decl_ctx ~debug)
    fmt block

let format_item decl_ctx ?debug ppf def =
  Format.pp_open_hvbox ppf 2;
  Format.pp_open_hovbox ppf 4;
  Print.keyword ppf "let ";
  let () =
    match def with
    | SVar { var; expr; typ = _ } ->
      format_var_name ppf var;
      Print.punctuation ppf " =";
      Format.pp_close_box ppf ();
      Format.pp_print_space ppf ();
      format_expr decl_ctx ?debug ppf expr
    | SScope { scope_body_var = var; scope_body_func = func; _ }
    | SFunc { var; func } ->
      format_func_name ppf var;
      Format.pp_print_list
        (fun ppf (arg, ty) ->
          Format.fprintf ppf "@ (%a: %a)" format_var_name (Mark.remove arg)
            (Print.typ decl_ctx) ty)
        ppf func.func_params;
      Print.punctuation ppf " =";
      Format.pp_close_box ppf ();
      Format.pp_print_space ppf ();
      format_block decl_ctx ?debug ppf func.func_body
  in
  Format.pp_close_box ppf ();
  Format.pp_print_cut ppf ()

let format_program ?debug ppf prg =
  Format.pp_open_vbox ppf 0;
  ModuleName.Map.iter
    (fun m var ->
      Format.fprintf ppf "%a %a = %a@," Print.keyword "module" format_var_name
        var ModuleName.format m)
    prg.ctx.modules;
  Format.pp_print_list (format_item prg.ctx.decl_ctx ?debug) ppf prg.code_items;
  Format.pp_close_box ppf ()<|MERGE_RESOLUTION|>--- conflicted
+++ resolved
@@ -156,13 +156,8 @@
   | SAssert expr ->
     Format.fprintf fmt "@[<hov 2>%a %a@]" Print.keyword "assert"
       (format_expr decl_ctx ~debug)
-<<<<<<< HEAD
       expr
-  | SSwitch { switch_expr = e_switch; enum_name = enum; switch_cases = arms; _ }
-=======
-      (naked_expr, Mark.get stmt)
   | SSwitch { switch_var = v_switch; enum_name = enum; switch_cases = arms; _ }
->>>>>>> 78eaa164
     ->
     let cons = EnumName.Map.find enum decl_ctx.ctx_enums in
     Format.fprintf fmt "@[<v 0>%a @[<hov 2>%a@]%a@,@]%a" Print.keyword "switch"
