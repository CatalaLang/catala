(* This file is part of the Catala compiler, a specification language for tax
   and social benefits computation rules. Copyright (C) 2020 Inria, contributor:
   Denis Merigoux <denis.merigoux@inria.fr>

   Licensed under the Apache License, Version 2.0 (the "License"); you may not
   use this file except in compliance with the License. You may obtain a copy of
   the License at

   http://www.apache.org/licenses/LICENSE-2.0

   Unless required by applicable law or agreed to in writing, software
   distributed under the License is distributed on an "AS IS" BASIS, WITHOUT
   WARRANTIES OR CONDITIONS OF ANY KIND, either express or implied. See the
   License for the specific language governing permissions and limitations under
   the License. *)

open Catala_utils
open Shared_ast
open Ast
module Runtime = Runtime_ocaml.Runtime
module D = Dcalc.Ast
module L = Lcalc.Ast

let format_lit (fmt : Format.formatter) (l : lit Mark.pos) : unit =
  match Mark.remove l with
  | LBool true -> Format.pp_print_string fmt "TRUE"
  | LBool false -> Format.pp_print_string fmt "FALSE"
  | LInt i ->
    if Z.fits_nativeint i then
      Format.fprintf fmt "catala_integer_from_numeric(%s)"
        (Runtime.integer_to_string i)
    else
      Format.fprintf fmt "catala_integer_from_string(\"%s\")"
        (Runtime.integer_to_string i)
  | LUnit -> Format.pp_print_string fmt "new(\"catala_unit\",v=0)"
  | LRat i ->
    Format.fprintf fmt "catala_decimal_from_fraction(%s,%s)"
      (if Z.fits_nativeint (Q.num i) then Z.to_string (Q.num i)
       else "\"" ^ Z.to_string (Q.num i) ^ "\"")
      (if Z.fits_nativeint (Q.den i) then Z.to_string (Q.den i)
       else "\"" ^ Z.to_string (Q.den i) ^ "\"")
  | LMoney e ->
    if Z.fits_nativeint e then
      Format.fprintf fmt "catala_money_from_cents(%s)"
        (Runtime.integer_to_string (Runtime.money_to_cents e))
    else
      Format.fprintf fmt "catala_money_from_cents(\"%s\")"
        (Runtime.integer_to_string (Runtime.money_to_cents e))
  | LDate d ->
    Format.fprintf fmt "catala_date_from_ymd(%d,%d,%d)"
      (Runtime.integer_to_int (Runtime.year_of_date d))
      (Runtime.integer_to_int (Runtime.month_number_of_date d))
      (Runtime.integer_to_int (Runtime.day_of_month_of_date d))
  | LDuration d ->
    let years, months, days = Runtime.duration_to_years_months_days d in
    Format.fprintf fmt "catala_duration_from_ymd(%d,%d,%d)" years months days

let format_op (fmt : Format.formatter) (op : operator Mark.pos) : unit =
  match Mark.remove op with
  | Log (_entry, _infos) -> assert false
  | Minus_int | Minus_rat | Minus_mon | Minus_dur ->
    Format.pp_print_string fmt "-"
  (* Todo: use the names from [Operator.name] *)
  | Not -> Format.pp_print_string fmt "!"
  | Length -> Format.pp_print_string fmt "catala_list_length"
  | ToRat_int -> Format.pp_print_string fmt "catala_decimal_from_integer"
  | ToRat_mon -> Format.pp_print_string fmt "catala_decimal_from_money"
  | ToMoney_rat -> Format.pp_print_string fmt "catala_money_from_decimal"
  | GetDay -> Format.pp_print_string fmt "catala_day_of_month_of_date"
  | GetMonth -> Format.pp_print_string fmt "catala_month_number_of_date"
  | GetYear -> Format.pp_print_string fmt "catala_year_of_date"
  | FirstDayOfMonth ->
    Format.pp_print_string fmt "catala_date_first_day_of_month"
  | LastDayOfMonth -> Format.pp_print_string fmt "catala_date_last_day_of_month"
  | Round_mon -> Format.pp_print_string fmt "catala_money_round"
  | Round_rat -> Format.pp_print_string fmt "catala_decimal_round"
  | Add_int_int | Add_rat_rat | Add_mon_mon | Add_dat_dur _ | Add_dur_dur
  | Concat ->
    Format.pp_print_string fmt "+"
  | Sub_int_int | Sub_rat_rat | Sub_mon_mon | Sub_dat_dat | Sub_dat_dur
  | Sub_dur_dur ->
    Format.pp_print_string fmt "-"
  | Mult_int_int | Mult_rat_rat | Mult_mon_rat | Mult_dur_int ->
    Format.pp_print_string fmt "*"
  | Div_int_int | Div_rat_rat | Div_mon_mon | Div_mon_rat | Div_dur_dur ->
    Format.pp_print_string fmt "/"
  | And -> Format.pp_print_string fmt "&&"
  | Or -> Format.pp_print_string fmt "||"
  | Eq -> Format.pp_print_string fmt "=="
  | Xor -> Format.pp_print_string fmt "!="
  | Lt_int_int | Lt_rat_rat | Lt_mon_mon | Lt_dat_dat | Lt_dur_dur ->
    Format.pp_print_string fmt "<"
  | Lte_int_int | Lte_rat_rat | Lte_mon_mon | Lte_dat_dat | Lte_dur_dur ->
    Format.pp_print_string fmt "<="
  | Gt_int_int | Gt_rat_rat | Gt_mon_mon | Gt_dat_dat | Gt_dur_dur ->
    Format.pp_print_string fmt ">"
  | Gte_int_int | Gte_rat_rat | Gte_mon_mon | Gte_dat_dat | Gte_dur_dur ->
    Format.pp_print_string fmt ">="
  | Eq_int_int | Eq_rat_rat | Eq_mon_mon | Eq_dat_dat | Eq_dur_dur ->
    Format.pp_print_string fmt "=="
  | Map -> Format.pp_print_string fmt "catala_list_map"
  | Reduce -> Format.pp_print_string fmt "catala_list_reduce"
  | Filter -> Format.pp_print_string fmt "catala_list_filter"
  | Fold -> Format.pp_print_string fmt "catala_list_fold_left"
  | HandleDefault -> Format.pp_print_string fmt "catala_handle_default"
  | HandleDefaultOpt | FromClosureEnv | ToClosureEnv -> failwith "unimplemented"

let format_string_list (fmt : Format.formatter) (uids : string list) : unit =
  let sanitize_quotes = Re.compile (Re.char '"') in
  Format.fprintf fmt "c(%a)"
    (Format.pp_print_list
       ~pp_sep:(fun fmt () -> Format.fprintf fmt ",@ ")
       (fun fmt info ->
         Format.fprintf fmt "\"%s\""
           (Re.replace sanitize_quotes ~f:(fun _ -> "\\\"") info)))
    uids

let avoid_keywords (s : string) : string =
  if
    match s with
    (* list taken from
       https://cran.r-project.org/doc/manuals/r-release/R-lang.html#Reserved-words *)
    | "if" | "else" | "repeat" | "while" | "function" | "for" | "in" | "next"
    | "break" | "TRUE" | "FALSE" | "NULL" | "Inf" | "NaN" | "NA" | "NA_integer_"
    | "NA_real_" | "NA_complex_" | "NA_character_"
    (* additions of things that are not keywords but that we should not
       overwrite*)
    | "list" | "c" | "character" | "logical" | "complex" | "setClass" | "new" ->
      true
    | _ -> false
  then s ^ "_"
  else s

let format_struct_name (fmt : Format.formatter) (v : StructName.t) : unit =
  Format.fprintf fmt "%s"
    (avoid_keywords
       (String.to_camel_case
          (String.to_ascii (Format.asprintf "%a" StructName.format v))))

let format_struct_field_name (fmt : Format.formatter) (v : StructField.t) : unit
    =
  Format.fprintf fmt "%s"
    (avoid_keywords
       (String.to_ascii (Format.asprintf "%a" StructField.format v)))

let format_enum_name (fmt : Format.formatter) (v : EnumName.t) : unit =
  Format.fprintf fmt "%s"
    (avoid_keywords
       (String.to_camel_case
          (String.to_ascii (Format.asprintf "%a" EnumName.format v))))

let format_enum_cons_name (fmt : Format.formatter) (v : EnumConstructor.t) :
    unit =
  Format.fprintf fmt "%s"
    (avoid_keywords
       (String.to_ascii (Format.asprintf "%a" EnumConstructor.format v)))

let rec format_typ (fmt : Format.formatter) (typ : typ) : unit =
  let format_typ = format_typ in
  match Mark.remove typ with
  | TLit TUnit -> Format.fprintf fmt "\"catala_unit\""
  | TLit TMoney -> Format.fprintf fmt "\"catala_money\""
  | TLit TInt -> Format.fprintf fmt "\"catala_integer\""
  | TLit TRat -> Format.fprintf fmt "\"catala_decimal\""
  | TLit TDate -> Format.fprintf fmt "\"catala_date\""
  | TLit TDuration -> Format.fprintf fmt "\"catala_duration\""
  | TLit TBool -> Format.fprintf fmt "\"logical\""
  | TTuple ts ->
    Format.fprintf fmt "\"list\"@ # tuple(%a)@\n"
      (Format.pp_print_list
         ~pp_sep:(fun fmt () -> Format.fprintf fmt ",@;")
         format_typ)
      ts
  | TStruct s -> Format.fprintf fmt "\"catala_struct_%a\"" format_struct_name s
  | TOption some_typ | TDefault some_typ ->
    (* We loose track of optional value as they're crammed into NULL *)
    format_typ fmt some_typ
  | TEnum e -> Format.fprintf fmt "\"catala_enum_%a\"" format_enum_name e
  | TArrow (t1, t2) ->
    Format.fprintf fmt "\"function\" # %a -> %a@\n"
      (Format.pp_print_list
         ~pp_sep:(fun fmt () -> Format.fprintf fmt ", ")
         format_typ)
      t1 format_typ t2
  | TArray t1 -> Format.fprintf fmt "\"list\" # array(%a)@\n" format_typ t1
  | TAny -> Format.fprintf fmt "\"ANY\""
  | TClosureEnv -> failwith "unimplemented!"

let format_name_cleaned (fmt : Format.formatter) (s : string) : unit =
  s
  |> String.to_ascii
  |> String.to_snake_case
  |> Re.Pcre.substitute ~rex:(Re.Pcre.regexp "\\.") ~subst:(fun _ -> "_dot_")
  |> String.to_ascii
  |> avoid_keywords
  |> Format.fprintf fmt "%s"

module StringMap = String.Map

module IntMap = Map.Make (struct
  include Int

  let format ppf i = Format.pp_print_int ppf i
end)

(** For each `VarName.t` defined by its string and then by its hash, we keep
    track of which local integer id we've given it. This is used to keep
    variable naming with low indices rather than one global counter for all
    variables. TODO: should be removed when
    https://github.com/CatalaLang/catala/issues/240 is fixed. *)
let string_counter_map : int IntMap.t StringMap.t ref = ref StringMap.empty

let format_var (fmt : Format.formatter) (v : VarName.t) : unit =
  let v_str = Mark.remove (VarName.get_info v) in
  let hash = VarName.hash v in
  let local_id =
    match StringMap.find_opt v_str !string_counter_map with
    | Some ids -> (
      match IntMap.find_opt hash ids with
      | None ->
        let max_id =
          snd
            (List.hd
               (List.fast_sort
                  (fun (_, x) (_, y) -> Int.compare y x)
                  (IntMap.bindings ids)))
        in
        string_counter_map :=
          StringMap.add v_str
            (IntMap.add hash (max_id + 1) ids)
            !string_counter_map;
        max_id + 1
      | Some local_id -> local_id)
    | None ->
      string_counter_map :=
        StringMap.add v_str (IntMap.singleton hash 0) !string_counter_map;
      0
  in
  if v_str = "_" then Format.fprintf fmt "dummy_var"
    (* special case for the unit pattern TODO escape dummy_var *)
  else if local_id = 0 then format_name_cleaned fmt v_str
  else Format.fprintf fmt "%a_%d" format_name_cleaned v_str local_id

let format_func_name (fmt : Format.formatter) (v : FuncName.t) : unit =
  let v_str = Mark.remove (FuncName.get_info v) in
  format_name_cleaned fmt v_str

let format_exception (fmt : Format.formatter) (exc : except Mark.pos) : unit =
  let pos = Mark.get exc in
  match Mark.remove exc with
  | ConflictError ->
    Format.fprintf fmt
      "catala_conflict_error(@[<hov 0>catala_position(@[<hov \
       0>filename=\"%s\",@ start_line=%d,@ start_column=%d,@ end_line=%d,@ \
       end_column=%d,@ law_headings=%a)@])@]"
      (Pos.get_file pos) (Pos.get_start_line pos) (Pos.get_start_column pos)
      (Pos.get_end_line pos) (Pos.get_end_column pos) format_string_list
      (Pos.get_law_info pos)
  | EmptyError -> Format.fprintf fmt "catala_empty_error()"
  | Crash -> Format.fprintf fmt "catala_crash()"
  | NoValueProvided ->
    Format.fprintf fmt
      "catala_no_value_provided_error(@[<hov 0>catala_position(@[<hov \
       0>filename=\"%s\",@ start_line=%d,@ start_column=%d,@ end_line=%d,@ \
       end_column=%d,@ law_headings=%a)@])@]"
      (Pos.get_file pos) (Pos.get_start_line pos) (Pos.get_start_column pos)
      (Pos.get_end_line pos) (Pos.get_end_column pos) format_string_list
      (Pos.get_law_info pos)

let format_exception_name (fmt : Format.formatter) (exc : except) : unit =
  match exc with
  | ConflictError -> Format.fprintf fmt "catala_conflict_error"
  | EmptyError -> Format.fprintf fmt "catala_empty_error"
  | Crash -> Format.fprintf fmt "catala_crash"
  | NoValueProvided -> Format.fprintf fmt "catala_no_value_provided_error"

let rec format_expression (ctx : decl_ctx) (fmt : Format.formatter) (e : expr) :
    unit =
  match Mark.remove e with
  | EVar v -> format_var fmt v
  | EFunc f -> format_func_name fmt f
  | EStruct { fields = es; name = s } ->
    Format.fprintf fmt "new(\"catala_struct_%a\",@ %a)" format_struct_name s
      (Format.pp_print_list
         ~pp_sep:(fun fmt () -> Format.fprintf fmt ",@ ")
         (fun fmt (e, (struct_field, _)) ->
           Format.fprintf fmt "%a = %a" format_struct_field_name struct_field
             (format_expression ctx) e))
      (List.combine es
         (StructField.Map.bindings (StructName.Map.find s ctx.ctx_structs)))
  | EStructFieldAccess { e1; field; _ } ->
    Format.fprintf fmt "%a@%a" (format_expression ctx) e1
      format_struct_field_name field
  | EInj { cons; name = e_name; _ }
    when EnumName.equal e_name Expr.option_enum
         && EnumConstructor.equal cons Expr.none_constr ->
    (* We translate the option type with an overloading by R's [NULL] *)
    Format.fprintf fmt "NULL"
  | EInj { e1 = e; cons; name = e_name; _ }
    when EnumName.equal e_name Expr.option_enum
         && EnumConstructor.equal cons Expr.some_constr ->
    (* We translate the option type with an overloading by R's [NULL] *)
    format_expression ctx fmt e
  | EInj { e1 = e; cons; name = enum_name; _ } ->
    Format.fprintf fmt "new(\"catala_enum_%a\", code = \"%a\",@ value = %a)"
      format_enum_name enum_name format_enum_cons_name cons
      (format_expression ctx) e
  | EArray es ->
    Format.fprintf fmt "list(%a)"
      (Format.pp_print_list
         ~pp_sep:(fun fmt () -> Format.fprintf fmt ",@ ")
         (fun fmt e -> Format.fprintf fmt "%a" (format_expression ctx) e))
      es
  | ELit l -> Format.fprintf fmt "%a" format_lit (Mark.copy e l)
<<<<<<< HEAD
  | EApp { f = EOp ((Map | Filter) as op), _; args = [arg1; arg2] } ->
    Format.fprintf fmt "%a(%a,@ %a)" format_op (op, Pos.no_pos)
      (format_expression ctx) arg1 (format_expression ctx) arg2
  | EApp { f = EOp op, _; args = [arg1; arg2] } ->
    Format.fprintf fmt "(%a %a@ %a)" (format_expression ctx) arg1 format_op
      (op, Pos.no_pos) (format_expression ctx) arg2
  | EApp { f = EOp Not, _; args = [arg1] } ->
    Format.fprintf fmt "%a %a" format_op (Not, Pos.no_pos)
      (format_expression ctx) arg1
  | EApp
      {
        f = EOp ((Minus_int | Minus_rat | Minus_mon | Minus_dur) as op), _;
        args = [arg1];
      } ->
    Format.fprintf fmt "%a %a" format_op (op, Pos.no_pos)
      (format_expression ctx) arg1
  | EApp { f = EOp op, _; args = [arg1] } ->
    Format.fprintf fmt "%a(%a)" format_op (op, Pos.no_pos)
      (format_expression ctx) arg1
  | EApp { f = EOp HandleDefaultOpt, _; _ } ->
    Message.raise_internal_error
      "R compilation does not currently support the avoiding of exceptions"
  | EApp { f = EOp (HandleDefault as op), pos; args } ->
=======
  | EAppOp (((Map | Filter) as op), [arg1; arg2]) ->
    Format.fprintf fmt "%a(%a,@ %a)" format_op (op, Pos.no_pos)
      (format_expression ctx) arg1 (format_expression ctx) arg2
  | EAppOp (op, [arg1; arg2]) ->
    Format.fprintf fmt "(%a %a@ %a)" (format_expression ctx) arg1 format_op
      (op, Pos.no_pos) (format_expression ctx) arg2
  | EAppOp (Not, [arg1]) ->
    Format.fprintf fmt "%a %a" format_op (Not, Pos.no_pos)
      (format_expression ctx) arg1
  | EAppOp (((Minus_int | Minus_rat | Minus_mon | Minus_dur) as op), [arg1]) ->
    Format.fprintf fmt "%a %a" format_op (op, Pos.no_pos)
      (format_expression ctx) arg1
  | EAppOp (op, [arg1]) ->
    Format.fprintf fmt "%a(%a)" format_op (op, Pos.no_pos)
      (format_expression ctx) arg1
  | EAppOp (HandleDefaultOpt, _) ->
    Message.raise_internal_error
      "R compilation does not currently support the avoiding of exceptions"
  | EAppOp ((HandleDefault as op), args) ->
    let pos = Mark.get e in
>>>>>>> 6855870f
    Format.fprintf fmt
      "%a(@[<hov 0>catala_position(filename=\"%s\",@ start_line=%d,@ \
       start_column=%d,@ end_line=%d, end_column=%d,@ law_headings=%a), %a)@]"
      format_op (op, pos) (Pos.get_file pos) (Pos.get_start_line pos)
      (Pos.get_start_column pos) (Pos.get_end_line pos) (Pos.get_end_column pos)
      format_string_list (Pos.get_law_info pos)
      (Format.pp_print_list
         ~pp_sep:(fun fmt () -> Format.fprintf fmt ",@ ")
         (format_expression ctx))
      args
  | EApp { f = EFunc x, pos; args }
    when Ast.FuncName.compare x Ast.handle_default = 0
         || Ast.FuncName.compare x Ast.handle_default_opt = 0 ->
    Format.fprintf fmt
      "%a(@[<hov 0>catala_position(filename=\"%s\",@ start_line=%d,@ \
       start_column=%d,@ end_line=%d, end_column=%d,@ law_headings=%a), %a)@]"
      format_func_name x (Pos.get_file pos) (Pos.get_start_line pos)
      (Pos.get_start_column pos) (Pos.get_end_line pos) (Pos.get_end_column pos)
      format_string_list (Pos.get_law_info pos)
      (Format.pp_print_list
         ~pp_sep:(fun fmt () -> Format.fprintf fmt ",@ ")
         (format_expression ctx))
      args
  | EApp { f; args } ->
    Format.fprintf fmt "%a(@[<hov 0>%a)@]" (format_expression ctx) f
      (Format.pp_print_list
         ~pp_sep:(fun fmt () -> Format.fprintf fmt ",@ ")
         (format_expression ctx))
      args
<<<<<<< HEAD
  | EOp op -> Format.fprintf fmt "%a" format_op (op, Pos.no_pos)
  | ETuple _ | ETupleAccess _ ->
    Message.raise_internal_error "Tuple compilation to R unimplemented!"
=======
  | EAppOp (op, args) ->
    Format.fprintf fmt "%a(@[<hov 0>%a)@]" format_op (op, Pos.no_pos)
      (Format.pp_print_list
         ~pp_sep:(fun fmt () -> Format.fprintf fmt ",@ ")
         (format_expression ctx))
      args
>>>>>>> 6855870f

let rec format_statement
    (ctx : decl_ctx)
    (fmt : Format.formatter)
    (s : stmt Mark.pos) : unit =
  match Mark.remove s with
  | SInnerFuncDef { name; func = { func_params; func_body; _ } } ->
    Format.fprintf fmt "@[<hov 2>%a <- function(@\n%a) {@\n%a@]@\n}" format_var
      (Mark.remove name)
      (Format.pp_print_list
         ~pp_sep:(fun fmt () -> Format.fprintf fmt "@\n,@;")
         (fun fmt (var, typ) ->
           Format.fprintf fmt "%a# (%a)@\n" format_var (Mark.remove var)
             format_typ typ))
      func_params (format_block ctx) func_body
  | SLocalDecl _ ->
    assert false (* We don't need to declare variables in Python *)
  | SLocalDef { name = v; expr = e; _ } | SLocalInit { name = v; expr = e; _ }
    ->
    Format.fprintf fmt "@[<hov 2>%a <- %a@]" format_var (Mark.remove v)
      (format_expression ctx) e
  | STryExcept { try_block = try_b; except; with_block = catch_b } ->
    Format.fprintf fmt
      (* TODO escape dummy__arg*)
      "@[<hov 2>tryCatch(@[<hov 2>{@;\
       %a@;\
       }@],@;\
       %a = function(dummy__arg) @[<hov 2>{@;\
       %a@;\
       }@])@]"
      (format_block ctx) try_b format_exception_name except (format_block ctx)
      catch_b
  | SRaise except ->
    Format.fprintf fmt "@[<hov 2>stop(%a)@]" format_exception
      (except, Mark.get s)
  | SIfThenElse { if_expr = cond; then_block = b1; else_block = b2 } ->
    Format.fprintf fmt
      "@[<hov 2>if (%a) {@\n%a@]@\n@[<hov 2>} else {@\n%a@]@\n}"
      (format_expression ctx) cond (format_block ctx) b1 (format_block ctx) b2
  | SSwitch
      {
        switch_expr = e1;
        enum_name = e_name;
        switch_cases =
          [
            { case_block = case_none; _ };
            { case_block = case_some; payload_var_name = case_some_var; _ };
          ];
        _;
      }
    when EnumName.equal e_name Expr.option_enum ->
    (* We translate the option type with an overloading by Python's [None] *)
    let tmp_var = VarName.fresh ("perhaps_none_arg", Pos.no_pos) in
    Format.fprintf fmt
      "%a <- %a@\n\
       @[<hov 2>if (is.null(%a)) {@\n\
       %a@]@\n\
       @[<hov 2>} else {@\n\
       %a = %a@\n\
       %a@]@\n\
       }"
      format_var tmp_var (format_expression ctx) e1 format_var tmp_var
      (format_block ctx) case_none format_var case_some_var format_var tmp_var
      (format_block ctx) case_some
  | SSwitch { switch_expr = e1; enum_name = e_name; switch_cases = cases; _ } ->
    let cases =
      List.map2
        (fun x (cons, _) -> x, cons)
        cases
        (EnumConstructor.Map.bindings (EnumName.Map.find e_name ctx.ctx_enums))
    in
    let tmp_var = VarName.fresh ("match_arg", Pos.no_pos) in
    Format.fprintf fmt "@[<hov 2>%a <- %a@]@\n@[<hov 2>if %a@]@\n}" format_var
      tmp_var (format_expression ctx) e1
      (Format.pp_print_list
         ~pp_sep:(fun fmt () -> Format.fprintf fmt "@]@\n@[<hov 2>} else if ")
         (fun fmt ({ case_block; payload_var_name; _ }, cons_name) ->
           Format.fprintf fmt "(%a@code == \"%a\") {@\n%a <- %a@value@\n%a"
             format_var tmp_var format_enum_cons_name cons_name format_var
             payload_var_name format_var tmp_var (format_block ctx) case_block))
      cases
  | SReturn e1 ->
    Format.fprintf fmt "@[<hov 2>return(%a)@]" (format_expression ctx)
      (e1, Mark.get s)
  | SAssert e1 ->
    let pos = Mark.get s in
    Format.fprintf fmt
      "@[<hov 2>if (!(%a)) {@\n\
       stop(catala_assertion_failure(@[<hov 0>catala_position(@[<hov \
       0>filename=\"%s\",@ start_line=%d,@ start_column=%d,@ end_line=%d,@ \
       end_column=%d,@ law_headings=@[<hv>%a@])@])@])@]@\n\
       }"
      (format_expression ctx)
      (e1, Mark.get s)
      (Pos.get_file pos) (Pos.get_start_line pos) (Pos.get_start_column pos)
      (Pos.get_end_line pos) (Pos.get_end_column pos) format_string_list
      (Pos.get_law_info pos)
  | SSpecialOp _ -> failwith "should not happen"

and format_block (ctx : decl_ctx) (fmt : Format.formatter) (b : block) : unit =
  Format.pp_print_list
    ~pp_sep:(fun fmt () -> Format.fprintf fmt "@\n")
    (format_statement ctx) fmt
    (List.filter
       (fun s -> match Mark.remove s with SLocalDecl _ -> false | _ -> true)
       b)

let format_ctx
    (type_ordering : Scopelang.Dependency.TVertex.t list)
    (fmt : Format.formatter)
    (ctx : decl_ctx) : unit =
  let format_struct_decl fmt (struct_name, struct_fields) =
    let fields = StructField.Map.bindings struct_fields in
    Format.fprintf fmt
      "@[<hov 2>setClass(@,\
       \"catala_struct_%a\",@;\
       representation@[<hov 2>(%a)@]@\n\
       )@]"
      format_struct_name struct_name
      (Format.pp_print_list
         ~pp_sep:(fun fmt () -> Format.fprintf fmt ",@;")
         (fun fmt (struct_field, typ) ->
           Format.fprintf fmt "%a = %a" format_struct_field_name struct_field
             format_typ typ))
      fields
  in
  let format_enum_decl fmt (enum_name, enum_cons) =
    if EnumConstructor.Map.is_empty enum_cons then
      failwith "no constructors in the enum"
    else
      Format.fprintf fmt
        "# Enum cases: %a@\n\
         @[<hov 2>setClass(@,\
         \"catala_enum_%a\",@;\
         representation@[<hov 2>(code =@;\
         \"character\",@;\
         value =@;\
         \"ANY\")@])@]"
        (Format.pp_print_list
           ~pp_sep:(fun fmt () -> Format.fprintf fmt ", ")
           (fun fmt (enum_cons, enum_cons_type) ->
             Format.fprintf fmt "\"%a\" (%a)" format_enum_cons_name enum_cons
               format_typ enum_cons_type))
        (EnumConstructor.Map.bindings enum_cons)
        format_enum_name enum_name
  in

  let is_in_type_ordering s =
    List.exists
      (fun struct_or_enum ->
        match struct_or_enum with
        | Scopelang.Dependency.TVertex.Enum _ -> false
        | Scopelang.Dependency.TVertex.Struct s' -> s = s')
      type_ordering
  in
  let scope_structs =
    List.map
      (fun (s, _) -> Scopelang.Dependency.TVertex.Struct s)
      (StructName.Map.bindings
         (StructName.Map.filter
            (fun s _ -> not (is_in_type_ordering s))
            ctx.ctx_structs))
  in
  List.iter
    (fun struct_or_enum ->
      match struct_or_enum with
      | Scopelang.Dependency.TVertex.Struct s ->
        Format.fprintf fmt "%a@\n@\n" format_struct_decl
          (s, StructName.Map.find s ctx.ctx_structs)
      | Scopelang.Dependency.TVertex.Enum e ->
        Format.fprintf fmt "%a@\n@\n" format_enum_decl
          (e, EnumName.Map.find e ctx.ctx_enums))
    (type_ordering @ scope_structs)

let format_program
    (fmt : Format.formatter)
    (p : Ast.program)
    (type_ordering : Scopelang.Dependency.TVertex.t list) : unit =
  (* We disable the style flag in order to enjoy formatting from the
     pretty-printers of Dcalc and Lcalc but without the color terminal
     markers. *)
  Format.fprintf fmt
    "@[<v># This file has been generated by the Catala compiler, do not edit!@,\
     @,\
     library(catalaRuntime)@,\
     @,\
     @[<v>%a@]@,\
     @,\
     %a@]@?"
    (format_ctx type_ordering) p.decl_ctx
    (Format.pp_print_list ~pp_sep:Format.pp_print_newline (fun fmt -> function
       | SVar { var; expr; typ = _ } ->
         Format.fprintf fmt "@[<hv 2>%a <- (@,%a@,@])@," format_var var
           (format_expression p.decl_ctx)
           expr
       | SFunc { var; func }
       | SScope { scope_body_var = var; scope_body_func = func; _ } ->
         let { Ast.func_params; Ast.func_body; _ } = func in
         Format.fprintf fmt "@[<hv 2>%a <- function(@\n%a) {@\n%a@]@\n}@,"
           format_func_name var
           (Format.pp_print_list
              ~pp_sep:(fun fmt () -> Format.fprintf fmt "@\n,@;")
              (fun fmt (var, typ) ->
                Format.fprintf fmt "%a# (%a)@\n" format_var (Mark.remove var)
                  format_typ typ))
           func_params (format_block p.decl_ctx) func_body))
    p.code_items<|MERGE_RESOLUTION|>--- conflicted
+++ resolved
@@ -312,52 +312,30 @@
          (fun fmt e -> Format.fprintf fmt "%a" (format_expression ctx) e))
       es
   | ELit l -> Format.fprintf fmt "%a" format_lit (Mark.copy e l)
-<<<<<<< HEAD
-  | EApp { f = EOp ((Map | Filter) as op), _; args = [arg1; arg2] } ->
+  | EAppOp { op = (Map | Filter) as op; args = [arg1; arg2] } ->
     Format.fprintf fmt "%a(%a,@ %a)" format_op (op, Pos.no_pos)
       (format_expression ctx) arg1 (format_expression ctx) arg2
-  | EApp { f = EOp op, _; args = [arg1; arg2] } ->
+  | EAppOp { op; args = [arg1; arg2] } ->
     Format.fprintf fmt "(%a %a@ %a)" (format_expression ctx) arg1 format_op
       (op, Pos.no_pos) (format_expression ctx) arg2
-  | EApp { f = EOp Not, _; args = [arg1] } ->
+  | EAppOp { op = Not; args = [arg1] } ->
     Format.fprintf fmt "%a %a" format_op (Not, Pos.no_pos)
       (format_expression ctx) arg1
-  | EApp
+  | EAppOp
       {
-        f = EOp ((Minus_int | Minus_rat | Minus_mon | Minus_dur) as op), _;
+        op = (Minus_int | Minus_rat | Minus_mon | Minus_dur) as op;
         args = [arg1];
       } ->
     Format.fprintf fmt "%a %a" format_op (op, Pos.no_pos)
       (format_expression ctx) arg1
-  | EApp { f = EOp op, _; args = [arg1] } ->
+  | EAppOp { op; args = [arg1] } ->
     Format.fprintf fmt "%a(%a)" format_op (op, Pos.no_pos)
       (format_expression ctx) arg1
-  | EApp { f = EOp HandleDefaultOpt, _; _ } ->
+  | EAppOp { op = HandleDefaultOpt; _ } ->
     Message.raise_internal_error
       "R compilation does not currently support the avoiding of exceptions"
-  | EApp { f = EOp (HandleDefault as op), pos; args } ->
-=======
-  | EAppOp (((Map | Filter) as op), [arg1; arg2]) ->
-    Format.fprintf fmt "%a(%a,@ %a)" format_op (op, Pos.no_pos)
-      (format_expression ctx) arg1 (format_expression ctx) arg2
-  | EAppOp (op, [arg1; arg2]) ->
-    Format.fprintf fmt "(%a %a@ %a)" (format_expression ctx) arg1 format_op
-      (op, Pos.no_pos) (format_expression ctx) arg2
-  | EAppOp (Not, [arg1]) ->
-    Format.fprintf fmt "%a %a" format_op (Not, Pos.no_pos)
-      (format_expression ctx) arg1
-  | EAppOp (((Minus_int | Minus_rat | Minus_mon | Minus_dur) as op), [arg1]) ->
-    Format.fprintf fmt "%a %a" format_op (op, Pos.no_pos)
-      (format_expression ctx) arg1
-  | EAppOp (op, [arg1]) ->
-    Format.fprintf fmt "%a(%a)" format_op (op, Pos.no_pos)
-      (format_expression ctx) arg1
-  | EAppOp (HandleDefaultOpt, _) ->
-    Message.raise_internal_error
-      "R compilation does not currently support the avoiding of exceptions"
-  | EAppOp ((HandleDefault as op), args) ->
+  | EAppOp { op = HandleDefault as op; args; _ } ->
     let pos = Mark.get e in
->>>>>>> 6855870f
     Format.fprintf fmt
       "%a(@[<hov 0>catala_position(filename=\"%s\",@ start_line=%d,@ \
        start_column=%d,@ end_line=%d, end_column=%d,@ law_headings=%a), %a)@]"
@@ -387,18 +365,14 @@
          ~pp_sep:(fun fmt () -> Format.fprintf fmt ",@ ")
          (format_expression ctx))
       args
-<<<<<<< HEAD
-  | EOp op -> Format.fprintf fmt "%a" format_op (op, Pos.no_pos)
-  | ETuple _ | ETupleAccess _ ->
-    Message.raise_internal_error "Tuple compilation to R unimplemented!"
-=======
-  | EAppOp (op, args) ->
+  | EAppOp { op; args } ->
     Format.fprintf fmt "%a(@[<hov 0>%a)@]" format_op (op, Pos.no_pos)
       (Format.pp_print_list
          ~pp_sep:(fun fmt () -> Format.fprintf fmt ",@ ")
          (format_expression ctx))
       args
->>>>>>> 6855870f
+  | ETuple _ | ETupleAccess _ ->
+    Message.raise_internal_error "Tuple compilation to R unimplemented!"
 
 let rec format_statement
     (ctx : decl_ctx)
