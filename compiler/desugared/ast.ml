--- conflicted
+++ resolved
@@ -136,36 +136,27 @@
       ScopeVar.format ppf (Mark.remove v);
       format_kind ppf k
 
-<<<<<<< HEAD
-    let rec hash_kind = function
-      | ScopeVarKind None -> 0
-      | ScopeVarKind (Some st) -> StateName.hash st
-      | SubScopeInputKind (Direct { var_within_sub_scope = v; _ }) ->
-        ScopeVar.hash v
+    open Hash.Op
+
+    let rec hash_kind ~strip = function
+      | ScopeVarKind v -> !`Var % Hash.option StateName.hash v
+      | SubScopeInputKind
+          (Direct { var_within_sub_scope = v; sub_scope_name = s }) ->
+        !`SubScopeInputKind % ScopeName.hash ~strip s % ScopeVar.hash v
       | SubScopeInputKind
           (NestedSubScope
             {
               nested_sub_scope_var_within_sub_scope = v;
               nested_input_var = i;
-              _;
+              sub_scope_name = s;
             }) ->
-        Int.logxor (ScopeVar.hash v) (hash_kind (SubScopeInputKind i))
-
-    let hash { scope_def_var_within_scope = v; scope_def_kind = k } =
-      Int.logxor (ScopeVar.hash (Mark.remove v)) (hash_kind k)
-=======
-    open Hash.Op
-
-    let hash_kind ~strip = function
-      | Var v -> !`Var % Hash.option StateName.hash v
-      | SubScopeInput { name; var_within_origin_scope } ->
-        !`SubScopeInput
-        % ScopeName.hash ~strip name
-        % ScopeVar.hash var_within_origin_scope
-
-    let hash ~strip (v, k) =
+        !`SubScopeInputKind
+        % ScopeName.hash ~strip s
+        % ScopeVar.hash v
+        % hash_kind ~strip (SubScopeInputKind i)
+
+    let hash ~strip { scope_def_var_within_scope = v; scope_def_kind = k } =
       Hash.Op.(ScopeVar.hash (Mark.remove v) % hash_kind ~strip k)
->>>>>>> 475dca07
   end
 
   include Base
