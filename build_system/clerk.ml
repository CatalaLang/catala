(* This file is part of the Catala build system, a specification language for tax and social
   benefits computation rules. Copyright (C) 2020 Inria, contributors: Denis Merigoux
   <denis.merigoux@inria.fr>, Emile Rolley <emile.rolley@tuta.io>

   Licensed under the Apache License, Version 2.0 (the "License"); you may not use this file except
   in compliance with the License. You may obtain a copy of the License at

   http://www.apache.org/licenses/LICENSE-2.0

   Unless required by applicable law or agreed to in writing, software distributed under the License
   is distributed on an "AS IS" BASIS, WITHOUT WARRANTIES OR CONDITIONS OF ANY KIND, either express
   or implied. See the License for the specific language governing permissions and limitations under
   the License. *)

open Cmdliner
open Utils
open Ninja_utils
module Nj = Ninja_utils

(** {1 Command line interface} *)

let file_or_folder =
  Arg.(required & pos 1 (some file) None & info [] ~docv:"FILE(S)" ~doc:"File or folder to process")

let command =
  Arg.(
    required
    & pos 0 (some string) None
    & info [] ~docv:"COMMAND" ~doc:"Command selection among: test, run")

let debug = Arg.(value & flag & info [ "debug"; "d" ] ~doc:"Prints debug information")

let reset_test_outputs =
  Arg.(
    value & flag
    & info [ "r"; "reset" ]
        ~doc:
          "Used with the `test` command, resets the test output to whatever is output by the \
           Catala compiler.")

let catalac =
  Arg.(
    value
    & opt (some string) None
    & info [ "e"; "exe" ] ~docv:"EXE" ~doc:"Catala compiler executable, defaults to `catala`")

let scope =
  Arg.(
    value
    & opt (some string) None
    & info [ "s"; "scope" ] ~docv:"SCOPE"
        ~doc:"Used with the `run` command, selects which scope of a given Catala file to run.")

let catala_opts =
  Arg.(
    value
    & opt (some string) None
    & info [ "c"; "catala-opts" ] ~docv:"LANG" ~doc:"Options to pass to the Catala compiler")

let clerk_t f =
  Term.(
    const f $ file_or_folder $ command $ catalac $ catala_opts $ debug $ scope $ reset_test_outputs)

let version = "0.5.0"

let info =
  let doc =
    "Build system for Catala, a specification language for tax and social benefits computation \
     rules."
  in
  let man =
    [
      `S Manpage.s_description;
      `P
        "$(b,clerk) is a build system for Catala, a specification language for tax and social \
         benefits computation rules";
      `S Manpage.s_commands;
      `I
        ( "test",
          "Tests a Catala source file given expected outputs provided in a directory called \
           `output` at the same level that the tested file. If the tested file is `foo.catala_en`, \
           then `output` should contain expected output files like `foo.catala_en.$(i,BACKEND)` \
           where  $(i,BACKEND) is chosen among: `Interpret`, `Dcalc`, `Scopelang`, `html`, `tex`, \
           `py`, `ml` and `d` (for Makefile dependencies). For the `Interpret` backend, the scope \
           to test is selected by naming the expected output file \
           `foo.catala_en.$(i,SCOPE).interpret`. When the argument of $(b,clerk) is a folder, it \
           recursively looks for Catala files coupled with `output` directories and matching \
           expected output on which to perform tests." );
      `I
        ("run", "Runs the Catala interpreter on a given scope of a given file. See the `-s` option.");
      `S Manpage.s_authors;
      `P "Denis Merigoux <denis.merigoux@inria.fr>";
      `S Manpage.s_examples;
      `P "Typical usage:";
      `Pre "clerk test file.catala_en";
      `S Manpage.s_bugs;
      `P "Please file bug reports at https://github.com/CatalaLang/catala/issues";
    ]
  in
  let exits = Cmd.Exit.defaults @ [ Cmd.Exit.info ~doc:"on error." 1 ] in
  Cmd.info "clerk" ~version ~doc ~exits ~man

(**{1 Testing}*)

let catala_backend_to_string (backend : Cli.backend_option) : string =
  match backend with
  | Cli.Interpret -> "Interpret"
  | Cli.Makefile -> "Makefile"
  | Cli.OCaml -> "OCaml"
  | Cli.Scopelang -> "Scopelang"
  | Cli.Dcalc -> "Dcalc"
  | Cli.Latex -> "Latex"
  | Cli.Proof -> "Proof"
  | Cli.Html -> "Html"
  | Cli.Python -> "Python"
  | Cli.Typecheck -> "Typecheck"
  | Cli.Scalc -> "Scalc"
  | Cli.Lcalc -> "Lcalc"

type expected_output_descr = {
  base_filename : string;
  output_dir : string;
  complete_filename : string;
  backend : Cli.backend_option;
  scope : string option;
}

let catala_suffix_regex = Re.Pcre.regexp "\\.catala_(\\w){2}"

let filename_to_expected_output_descr (output_dir : string) (filename : string) :
    expected_output_descr option =
  let complete_filename = filename in
  let first_extension = Filename.extension filename in
  let filename = Filename.remove_extension filename in
  let backend =
    match String.lowercase_ascii first_extension with
    | ".interpret" -> Some Cli.Interpret
    | ".d" -> Some Cli.Makefile
    | ".ml" -> Some Cli.OCaml
    | ".scopelang" -> Some Cli.Scopelang
    | ".dcalc" -> Some Cli.Dcalc
    | ".tex" -> Some Cli.Latex
    | ".html" -> Some Cli.Html
    | ".py" -> Some Cli.Python
    | ".proof" -> Some Cli.Proof
    | ".typecheck" -> Some Cli.Typecheck
    | _ -> None
  in
  match backend with
  | None -> None
  | Some backend ->
      let second_extension = Filename.extension filename in
      let base_filename, scope =
        if Re.Pcre.pmatch ~rex:catala_suffix_regex second_extension then (filename, None)
        else
          let scope_name_regex = Re.Pcre.regexp "\\.(.+)" in
          let scope_name = (Re.Pcre.extract ~rex:scope_name_regex second_extension).(1) in
          (Filename.remove_extension filename, Some scope_name)
      in
      Some { output_dir; complete_filename; base_filename; backend; scope }

(** Given a file, looks in the relative [output] directory if there are files with the same base
    name that contain expected outputs for different *)
let search_for_expected_outputs (file : string) : expected_output_descr list =
  let output_dir = Filename.dirname file ^ Filename.dir_sep ^ "output/" in
  let output_files = try Sys.readdir output_dir with Sys_error _ -> Array.make 0 "" in
  List.filter_map
    (fun output_file ->
      match filename_to_expected_output_descr output_dir output_file with
      | None -> None
      | Some expected_output ->
          if expected_output.base_filename = Filename.basename file then Some expected_output
          else None)
    (Array.to_list output_files)

type testing_result = { error_code : int; number_of_tests_run : int; number_correct : int }

(*         let command = *)
(*           String.concat " " *)
(*             (List.filter (fun s -> s <> "") reproducible_catala_command *)
(*             @ (match expected_output.backend with *)
(*               | Cli.Proof -> *)
(*             @ *)
(*             match expected_output.backend with *)
(*             | Cli.Interpret | Cli.Proof | Cli.Typecheck -> *)
(*                 if reset_test_outputs then *)
(*                   [ *)
(*                     ">"; *)
(*                     Format.asprintf "%s%s" expected_output.output_dir *)
(*                       expected_output.complete_filename; *)
(*                     "2>&1 "; *)
(*                   ] *)
(*                 else *)
(*                   [ *)
(*                     "2>&1 "; *)
(*                     "|"; *)
(*                     Format.asprintf "colordiff -u -b %s%s -" expected_output.output_dir *)
(*                       expected_output.complete_filename; *)
(*                   ] *)
(*             | Cli.Python | Cli.OCaml | Cli.Dcalc | Cli.Scopelang | Cli.Latex | Cli.Html *)
(*             | Cli.Makefile -> *)
(* (* for those backends, the output of the Catala compiler will be written in a *) (* temporary
   file which later we're going to diff with the *) *)
(*                 if reset_test_outputs then *)
(*                   [ *)
(*                     "-o"; *)
(*                     Format.asprintf "%s%s" expected_output.output_dir *)
(*                       expected_output.complete_filename; *)
(*                   ] *)
(*                 else *)
(*                   let temp_file = *)
(*                     Filename.temp_file "clerk_" *)
(*                       ("_" ^ catala_backend_to_string expected_output.backend) *)
(*                   in *)
(*                   [ *)
(*                     "-o"; *)
(*                     temp_file; *)
(*                     ";"; *)
(*                     Format.asprintf "colordiff -u -b %s%s %s" expected_output.output_dir *)
(*                       expected_output.complete_filename temp_file; *)
(*                   ]) *)
(*         in *)

(** [add_reset_rules catala_exe_opts rules] adds ninja rules used to reset test files into [rules]
    and returns it.*)
let add_reset_rules (catala_exe_opts : string) (rules : Rule.t Nj.RuleMap.t) : Rule.t Nj.RuleMap.t =
  let reset_common_cmd_exprs =
    Nj.Expr.
      [
        Var "catala_cmd";
        Var "tested_file";
        Var "extra_flags";
        Lit "--unstyled";
        Lit ">";
        Var "expected_output";
        Lit "2>&1";
      ]
  in
  let reset_with_scope_rule =
    Nj.Rule.make "reset_with_scope"
      ~command:
        Nj.Expr.(Seq ([ Lit catala_exe_opts; Lit "-s"; Var "scope" ] @ reset_common_cmd_exprs))
      ~description:
        Nj.Expr.(
          Seq
            [
              Lit "RESET scope";
              Var "scope";
              Lit "of file";
              Var "tested_file";
              Lit "with the";
              Var "catala_cmd";
              Lit "command";
            ])
  in
  let reset_without_scope_rule =
    Nj.Rule.make "reset_without_scope"
      ~command:Nj.Expr.(Seq (Lit catala_exe_opts :: reset_common_cmd_exprs))
      ~description:
        Nj.Expr.(
          Seq
            [
              Lit "RESET";
              Lit "file";
              Var "tested_file";
              Lit "with the";
              Var "catala_cmd";
              Lit "command";
            ])
  in
  Nj.RuleMap.(
    rules
    |> add reset_with_scope_rule.name reset_with_scope_rule
    |> add reset_without_scope_rule.name reset_without_scope_rule)

(** [add_test_rules catala_exe_opts rules] adds ninja rules used to test files into [rules] and
    returns it.*)
let add_test_rules (catala_exe_opts : string) (rules : Rule.t Nj.RuleMap.t) : Rule.t Nj.RuleMap.t =
  let test_common_cmd_exprs =
    Nj.Expr.
      [
        Var "catala_cmd";
        Var "tested_file";
        Var "extra_flags";
        Lit "--unstyled";
        Lit "2>&1 | colordiff -u -b";
        Var "expected_output";
        Lit "-";
      ]
  in
  let test_with_scope_rule =
    Nj.Rule.make "test_with_scope"
      ~command:
        Nj.Expr.(Seq ([ Lit catala_exe_opts; Lit "-s"; Var "scope" ] @ test_common_cmd_exprs))
      ~description:
        Nj.Expr.(
          Seq
            [
              Lit "TEST scope";
              Var "scope";
              Lit "of file";
              Var "tested_file";
              Lit "with the";
              Var "catala_cmd";
              Lit "command";
            ])
  in
  let test_without_scope_rule =
    Nj.Rule.make "test_without_scope"
      ~command:Nj.Expr.(Seq (Lit catala_exe_opts :: test_common_cmd_exprs))
      ~description:
        Nj.Expr.(
          Seq
            [
              Lit "TEST on file"; Var "tested_file"; Lit "with the"; Var "catala_cmd"; Lit "command";
            ])
  in
  Nj.RuleMap.(
    rules
    |> add test_with_scope_rule.name test_with_scope_rule
    |> add test_without_scope_rule.name test_without_scope_rule)

(** [add_reset_with_ouput_rules catala_exe_opts rules] adds ninja rules used to reset test files
    using an output flag into [rules] and returns it.

    TODO: to factorize with add_reset_rules, only Lit '-o' is changing. *)
let add_reset_with_output_rules (catala_exe_opts : string) (rules : Rule.t Nj.RuleMap.t) :
    Rule.t Nj.RuleMap.t =
  let reset_common_cmd_exprs =
    Nj.Expr.
      [
        Var "catala_cmd";
        Var "tested_file";
        Var "extra_flags";
        Lit "--unstyled";
        Lit "-o";
        Var "expected_output";
        Lit "2>&1";
      ]
  in
  let reset_with_scope_and_output_rule =
    Nj.Rule.make "reset_with_scope_and_output"
      ~command:
        Nj.Expr.(Seq ([ Lit catala_exe_opts; Lit "-s"; Var "scope" ] @ reset_common_cmd_exprs))
      ~description:
        Nj.Expr.(
          Seq
            [
              Lit "RESET scope";
              Var "scope";
              Lit "of file";
              Var "tested_file";
              Lit "with the";
              Var "catala_cmd";
              Lit "command";
            ])
  in
  let reset_without_scope_and_output_rule =
    Nj.Rule.make "reset_without_scope_and_output"
      ~command:Nj.Expr.(Seq (Lit catala_exe_opts :: reset_common_cmd_exprs))
      ~description:
        Nj.Expr.(
          Seq
            [
              Lit "RESET";
              Lit "file";
              Var "tested_file";
              Lit "with the";
              Var "catala_cmd";
              Lit "command";
            ])
  in
  Nj.RuleMap.(
    rules
    |> add reset_with_scope_and_output_rule.name reset_with_scope_and_output_rule
    |> add reset_without_scope_and_output_rule.name reset_without_scope_and_output_rule)

(** [add_test_with_output_rules catala_exe_opts rules] adds ninja rules used to test files using an
    output flag into [rules] and returns it.*)
let add_test_with_output_rules (catala_exe_opts : string) (rules : Rule.t Nj.RuleMap.t) :
    Rule.t Nj.RuleMap.t =
  (* catala Ocaml build_system/tests/test_array/good/aggregation_2.catala_en --unstyled -o
     /tmp/clerk_7a8ebd_Ocaml ; colordiff -u -b
     build_system/tests/test_array/good/output/aggregation_2.catala_en.ml /tmp/clerk_7a8ebd_Ocaml*)
  let test_common_cmd_exprs =
    Nj.Expr.
      [
        Var "catala_cmd";
        Var "tested_file";
        Var "extra_flags";
        Lit "--unstyled";
        Lit "-o";
        Var "tmp_file";
        Lit "; colordiff -u -b";
        Var "expected_output";
        Var "tmp_file";
      ]
  in
  Cli.debug_print (Printf.sprintf "==== catala_exe_opts = %s ========" catala_exe_opts);
  let test_with_scope_and_output_rule =
    Nj.Rule.make "test_with_scope_and_output"
      ~command:
        Nj.Expr.(Seq ([ Lit catala_exe_opts; Lit "-s"; Var "scope" ] @ test_common_cmd_exprs))
      ~description:
        Nj.Expr.(
          Seq
            [
              Lit "TEST scope";
              Var "scope";
              Lit "of file";
              Var "tested_file";
              Lit "with the";
              Var "catala_cmd";
              Lit "command";
            ])
  in
  let test_without_scope_and_output_rule =
    Nj.Rule.make "test_without_scope_and_output"
      ~command:Nj.Expr.(Seq (Lit catala_exe_opts :: test_common_cmd_exprs))
      ~description:
        Nj.Expr.(
          Seq
            [
              Lit "TEST on file"; Var "tested_file"; Lit "with the"; Var "catala_cmd"; Lit "command";
            ])
  in
  Nj.RuleMap.(
    rules
    |> add test_with_scope_and_output_rule.name test_with_scope_and_output_rule
    |> add test_without_scope_and_output_rule.name test_without_scope_and_output_rule)

(** [ninja_start catala_exe] returns the inital [ninja] data structure with rules needed to reset
    and test files. *)
let ninja_start (catala_exe : string) (catala_opts : string) : ninja =
  let catala_exe_opts = catala_exe ^ " " ^ catala_opts in
  let run_and_display_final_message =
    Nj.Rule.make "run_and_display_final_message"
      ~command:Nj.Expr.(Seq [ Lit ":" ])
      ~description:Nj.Expr.(Seq [ Lit "All tests"; Var "test_file_or_folder"; Lit "passed!" ])
  in
  {
    rules =
      Nj.RuleMap.(
        empty |> add_reset_rules catala_exe_opts |> add_test_rules catala_exe_opts
        |> add_test_with_output_rules catala_exe_opts
        |> add_reset_with_output_rules catala_exe_opts
        |> add run_and_display_final_message.name run_and_display_final_message);
    builds = Nj.BuildMap.empty;
  }

(** [collect_all_ninja_build ninja tested_file catala_exe catala_opts reset_test_outputs] creates
    and returns all ninja build declarations needed to test the [tested_file]. *)
let collect_all_ninja_build (ninja : ninja) (tested_file : string) (reset_test_outputs : bool) :
    (string * ninja) option =
  let expected_outputs = search_for_expected_outputs tested_file in
  if List.length expected_outputs = 0 then (
    Cli.debug_print (Format.asprintf "No expected outputs were found for test file %s" tested_file);
    None)
  else
<<<<<<< HEAD
    let ninja, test_names =
      List.fold_left
        (fun (ninja, test_names) expected_output ->
          match expected_output.backend with
          | Cli.Interpret | Cli.Proof | Cli.Typecheck | Cli.Dcalc | Cli.Scopelang ->
              let vars =
                [
                  ("catala_cmd", Nj.Expr.Lit (catala_backend_to_string expected_output.backend));
                  ("tested_file", Nj.Expr.Lit tested_file);
                  ( "expected_output",
                    Nj.Expr.Lit (expected_output.output_dir ^ expected_output.complete_filename) );
                ]
              in
              let output_build_kind = if reset_test_outputs then "reset" else "test" in
              let test_name, rule, vars =
                match expected_output.scope with
                | Some scope ->
                    ( Printf.sprintf "%s_%s_%s" output_build_kind scope tested_file
                      |> Nj.Build.unpath,
                      output_build_kind ^ "_with_scope",
                      ("scope", Nj.Expr.Lit scope) :: vars )
                | None ->
                    ( Printf.sprintf "%s_%s_%s" output_build_kind
                        (catala_backend_to_string expected_output.backend)
                        tested_file
                      |> Nj.Build.unpath,
                      output_build_kind ^ "_without_scope",
                      vars )
              in
              let vars =
                match expected_output.backend with
                | Cli.Proof ->
                    ("extra_flags", Nj.Expr.Lit "--disable_counterexamples") :: vars
                    (* Counterexamples can be different at each call because of the randomness
                       inside SMT solver, so we can't expect their value to remain constant. Hence
                       we disable the counterexamples when testing the replication of failed
                       proofs. *)
                | _ -> vars
              in
              ( {
                  ninja with
                  builds =
                    Nj.BuildMap.add test_name
                      (Nj.Build.make_with_vars ~outputs:[ Nj.Expr.Lit test_name ] ~rule ~vars)
                      ninja.builds;
                },
                test_names ^ " $\n  " ^ test_name )
          | Cli.Python | Cli.OCaml | Cli.Latex | Cli.Html | Cli.Makefile ->
              let tmp_file =
                Filename.temp_file "clerk_" ("_" ^ catala_backend_to_string expected_output.backend)
              in
              let vars =
                [
                  ("catala_cmd", Nj.Expr.Lit (catala_backend_to_string expected_output.backend));
                  ("tested_file", Nj.Expr.Lit tested_file);
                  ( "expected_output",
                    Nj.Expr.Lit (expected_output.output_dir ^ expected_output.complete_filename) );
                  ("tmp_file", Nj.Expr.Lit tmp_file);
                ]
              in
              let output_build_kind = if reset_test_outputs then "reset" else "test" in
              let test_name, rule, vars =
                match expected_output.scope with
                | Some scope ->
                    ( Printf.sprintf "%s_%s_%s" output_build_kind scope tested_file
                      |> Nj.Build.unpath,
                      output_build_kind ^ "_with_scope_and_output",
                      ("scope", Nj.Expr.Lit scope) :: vars )
                | None ->
                    ( Printf.sprintf "%s_%s_%s" output_build_kind
                        (catala_backend_to_string expected_output.backend)
                        tested_file
                      |> Nj.Build.unpath,
                      output_build_kind ^ "_without_scope_and_output",
                      vars )
              in
              ( {
                  ninja with
                  builds =
                    Nj.BuildMap.add test_name
                      (Nj.Build.make_with_vars ~outputs:[ Nj.Expr.Lit test_name ] ~rule ~vars)
                      ninja.builds;
                },
                test_names ^ " $\n  " ^ test_name ))
        (ninja, "") expected_outputs
    in
    let test_name =
      tested_file
      |> (if reset_test_outputs then Printf.sprintf "reset_file_%s"
         else Printf.sprintf "test_file_%s")
      |> Nj.Build.unpath
    in
    Some
      ( test_name,
        {
          ninja with
          builds =
            Nj.BuildMap.add test_name
              (Nj.Build.make_with_inputs ~outputs:[ Nj.Expr.Lit test_name ] ~rule:"phony"
                 ~inputs:[ Nj.Expr.Lit test_names ])
              ninja.builds;
        } )

(** [add_root_test_build ninja re_test_file_or_dir test_file_or_dir] collects all build outputs
    matching the [re_test_file_or_dir] regexp and concates them into the 'test' build declaration --
    the root of the build declarations. The [test_file_or_dir] parameter is only used for
    pretty-printing purposes. *)
let add_root_test_build (ninja : ninja) (re_test_file_or_dir : Re.Pcre.regexp)
    (test_file_or_dir_msg : string) : ninja =
  let all_test_files =
    Nj.BuildMap.bindings ninja.builds
    |> List.filter_map (fun (name, _) ->
           let len =
             try Array.length (Re.Pcre.(extract ~rex:re_test_file_or_dir) name) with _ -> 0
           in
           if 0 < len then Some name else None)
    |> String.concat " $\n"
  in
  {
    ninja with
    builds =
      Nj.BuildMap.add "test"
        (Nj.Build.make_with_vars_and_inputs ~outputs:[ Nj.Expr.Lit "test" ]
           ~rule:"run_and_display_final_message" ~inputs:[ Nj.Expr.Lit all_test_files ]
           ~vars:[ ("test_file_or_folder", Nj.Expr.Lit test_file_or_dir_msg) ])
        ninja.builds;
  }
=======
    List.fold_left
      (fun (exit : testing_result) expected_output ->
        let catala_backend = catala_backend_to_string expected_output.backend in
        let reproducible_catala_command =
          [
            catala_exe;
            catala_opts;
            (match expected_output.scope with None -> "" | Some scope -> "-s " ^ scope);
            catala_backend;
            tested_file;
            "--unstyled";
          ]
        in
        let command =
          String.concat " "
            (List.filter (fun s -> s <> "") reproducible_catala_command
            @ (match expected_output.backend with
              | Cli.Proof ->
                  [ "--disable_counterexamples" ]
                  (* Counterexamples can be different at each call because of the randomness inside
                     SMT solver, so we can't expect their value to remain constant. Hence we disable
                     the counterexamples when testing the replication of failed proofs. *)
              | _ -> [])
            @
            match expected_output.backend with
            | Cli.Interpret | Cli.Proof | Cli.Typecheck ->
                if reset_test_outputs then
                  [
                    ">";
                    Format.asprintf "%s%s" expected_output.output_dir
                      expected_output.complete_filename;
                    "2>&1 ";
                  ]
                else
                  [
                    "2>&1 ";
                    "|";
                    Format.asprintf "colordiff -u -b %s%s -" expected_output.output_dir
                      expected_output.complete_filename;
                  ]
            | Cli.Python | Cli.OCaml | Cli.Dcalc | Cli.Scalc | Cli.Lcalc | Cli.Scopelang | Cli.Latex
            | Cli.Html | Cli.Makefile ->
                (* for those backends, the output of the Catala compiler will be written in a
                   temporary file which later we're going to diff with the *)
                if reset_test_outputs then
                  [
                    "-o";
                    Format.asprintf "%s%s" expected_output.output_dir
                      expected_output.complete_filename;
                  ]
                else
                  let temp_file =
                    Filename.temp_file "clerk_"
                      ("_" ^ catala_backend_to_string expected_output.backend)
                  in
                  [
                    "-o";
                    temp_file;
                    ";";
                    Format.asprintf "colordiff -u -b %s%s %s" expected_output.output_dir
                      expected_output.complete_filename temp_file;
                  ])
        in
        Cli.debug_print ("Running: " ^ command);
        let result = Sys.command command in
        if result <> 0 && not reset_test_outputs then (
          Cli.error_print
            (Format.asprintf "Test failed: %s@\nTo reproduce, run %s from folder %s"
               (Cli.print_with_style [ ANSITerminal.magenta ] "%s%s" expected_output.output_dir
                  expected_output.complete_filename)
               (Cli.print_with_style [ ANSITerminal.yellow ] "%s"
                  (String.concat " " (List.filter (fun s -> s <> "") reproducible_catala_command)))
               (Cli.print_with_style [ ANSITerminal.yellow ] "%s" (Sys.getcwd ())));
          {
            error_code = 1;
            number_of_tests_run = exit.number_of_tests_run + 1;
            number_correct = exit.number_correct;
          })
        else (
          Cli.result_print
            (Format.asprintf "Test %s: %s"
               (if reset_test_outputs then "reset" else "passed")
               (Cli.print_with_style [ ANSITerminal.magenta ] "%s%s" expected_output.output_dir
                  expected_output.complete_filename));
          {
            error_code = exit.error_code;
            number_of_tests_run = exit.number_of_tests_run + 1;
            number_correct = exit.number_correct + 1;
          }))
      { error_code = 0; number_of_tests_run = 0; number_correct = 0 }
      expected_outputs
>>>>>>> 9fcc79a6

(**{1 Running}*)

let run_file (file : string) (catala_exe : string) (catala_opts : string) (scope : string) : int =
  let command =
    String.concat " "
      (List.filter (fun s -> s <> "") [ catala_exe; catala_opts; "-s " ^ scope; "Interpret"; file ])
  in
  Cli.debug_print ("Running: " ^ command);
  Sys.command command

(** {1 Driver} *)

let get_catala_files_in_folder (dir : string) : string list =
  let rec loop result = function
    | f :: fs when Sys.is_directory f ->
        (* TODO: needs to be refactored if we want the build.ninja file structured with
           directories. *)
        Sys.readdir f |> Array.to_list
        |> List.map (Filename.concat f)
        |> List.append fs |> loop result
    | f :: fs -> loop (f :: result) fs
    | [] -> result
  in
  let all_files_in_folder = loop [] [ dir ] in
  List.filter (Re.Pcre.pmatch ~rex:catala_suffix_regex) all_files_in_folder

let driver (file_or_folder : string) (command : string) (catala_exe : string option)
    (catala_opts : string option) (debug : bool) (scope : string option) (reset_test_outputs : bool)
    : int =
  if debug then Cli.debug_flag := true;
  let catala_exe = Option.fold ~none:"catala" ~some:Fun.id catala_exe in
  let catala_opts = Option.fold ~none:"" ~some:Fun.id catala_opts in
  match String.lowercase_ascii command with
  | "test" -> (
      let ninja_opt, re_test_file_or_dir =
        if Sys.is_directory file_or_folder then
          let ninja, test_file_names =
            List.fold_left
              (fun (ninja, test_file_names) file ->
                match collect_all_ninja_build ninja file reset_test_outputs with
                | None ->
                    (* Skips none Catala file. *)
                    (ninja, test_file_names)
                | Some (test_file_name, ninja) ->
                    (ninja, test_file_names ^ " $\n  " ^ test_file_name))
              (ninja_start catala_exe catala_opts, "")
              (get_catala_files_in_folder file_or_folder)
          in
          let test_dir_name = Printf.sprintf "test_dir_%s" (file_or_folder |> Nj.Build.unpath) in
          ( Some
              {
                ninja with
                builds =
                  Nj.BuildMap.add test_dir_name
                    (Nj.Build.make_with_inputs ~outputs:[ Nj.Expr.Lit test_dir_name ] ~rule:"phony"
                       ~inputs:[ Nj.Expr.Lit test_file_names ])
                    ninja.builds;
              },
            Re.Pcre.regexp "^(test|reset)_dir_" )
        else (
          Cli.debug_print "building ninja rules...";
          let ninja_opt =
            Option.map
              (fun (_test_file_name, ninja) -> ninja)
              (collect_all_ninja_build
                 (ninja_start catala_exe catala_opts)
                 file_or_folder reset_test_outputs)
          in
          (ninja_opt, Re.Pcre.regexp "^(test|reset)_file_"))
      in
      match ninja_opt with
      | Some ninja ->
          let out = open_out "build.ninja" in
          Cli.debug_print "writing build.ninja...";
          let ninja =
            add_root_test_build ninja re_test_file_or_dir
              (if Sys.is_directory file_or_folder then "in folder \"" ^ file_or_folder ^ "\""
              else "for file \"" ^ file_or_folder ^ "\"")
          in
          Nj.write out ninja;
          close_out out;
          Cli.debug_print "executing 'ninja test'...";
          Sys.command "ninja test"
      | None -> -1)
  | "run" -> (
      match scope with
      | Some scope -> run_file file_or_folder catala_exe catala_opts scope
      | None ->
          Cli.error_print "Please provide a scope to run with the -s option";
          1)
  | _ ->
      Cli.error_print (Format.asprintf "The command \"%s\" is unknown to clerk." command);
      1

let _ =
  let return_code = Cmdliner.Cmd.eval' (Cmdliner.Cmd.v info (clerk_t driver)) in
  exit return_code<|MERGE_RESOLUTION|>--- conflicted
+++ resolved
@@ -457,7 +457,6 @@
     Cli.debug_print (Format.asprintf "No expected outputs were found for test file %s" tested_file);
     None)
   else
-<<<<<<< HEAD
     let ninja, test_names =
       List.fold_left
         (fun (ninja, test_names) expected_output ->
@@ -585,99 +584,6 @@
            ~vars:[ ("test_file_or_folder", Nj.Expr.Lit test_file_or_dir_msg) ])
         ninja.builds;
   }
-=======
-    List.fold_left
-      (fun (exit : testing_result) expected_output ->
-        let catala_backend = catala_backend_to_string expected_output.backend in
-        let reproducible_catala_command =
-          [
-            catala_exe;
-            catala_opts;
-            (match expected_output.scope with None -> "" | Some scope -> "-s " ^ scope);
-            catala_backend;
-            tested_file;
-            "--unstyled";
-          ]
-        in
-        let command =
-          String.concat " "
-            (List.filter (fun s -> s <> "") reproducible_catala_command
-            @ (match expected_output.backend with
-              | Cli.Proof ->
-                  [ "--disable_counterexamples" ]
-                  (* Counterexamples can be different at each call because of the randomness inside
-                     SMT solver, so we can't expect their value to remain constant. Hence we disable
-                     the counterexamples when testing the replication of failed proofs. *)
-              | _ -> [])
-            @
-            match expected_output.backend with
-            | Cli.Interpret | Cli.Proof | Cli.Typecheck ->
-                if reset_test_outputs then
-                  [
-                    ">";
-                    Format.asprintf "%s%s" expected_output.output_dir
-                      expected_output.complete_filename;
-                    "2>&1 ";
-                  ]
-                else
-                  [
-                    "2>&1 ";
-                    "|";
-                    Format.asprintf "colordiff -u -b %s%s -" expected_output.output_dir
-                      expected_output.complete_filename;
-                  ]
-            | Cli.Python | Cli.OCaml | Cli.Dcalc | Cli.Scalc | Cli.Lcalc | Cli.Scopelang | Cli.Latex
-            | Cli.Html | Cli.Makefile ->
-                (* for those backends, the output of the Catala compiler will be written in a
-                   temporary file which later we're going to diff with the *)
-                if reset_test_outputs then
-                  [
-                    "-o";
-                    Format.asprintf "%s%s" expected_output.output_dir
-                      expected_output.complete_filename;
-                  ]
-                else
-                  let temp_file =
-                    Filename.temp_file "clerk_"
-                      ("_" ^ catala_backend_to_string expected_output.backend)
-                  in
-                  [
-                    "-o";
-                    temp_file;
-                    ";";
-                    Format.asprintf "colordiff -u -b %s%s %s" expected_output.output_dir
-                      expected_output.complete_filename temp_file;
-                  ])
-        in
-        Cli.debug_print ("Running: " ^ command);
-        let result = Sys.command command in
-        if result <> 0 && not reset_test_outputs then (
-          Cli.error_print
-            (Format.asprintf "Test failed: %s@\nTo reproduce, run %s from folder %s"
-               (Cli.print_with_style [ ANSITerminal.magenta ] "%s%s" expected_output.output_dir
-                  expected_output.complete_filename)
-               (Cli.print_with_style [ ANSITerminal.yellow ] "%s"
-                  (String.concat " " (List.filter (fun s -> s <> "") reproducible_catala_command)))
-               (Cli.print_with_style [ ANSITerminal.yellow ] "%s" (Sys.getcwd ())));
-          {
-            error_code = 1;
-            number_of_tests_run = exit.number_of_tests_run + 1;
-            number_correct = exit.number_correct;
-          })
-        else (
-          Cli.result_print
-            (Format.asprintf "Test %s: %s"
-               (if reset_test_outputs then "reset" else "passed")
-               (Cli.print_with_style [ ANSITerminal.magenta ] "%s%s" expected_output.output_dir
-                  expected_output.complete_filename));
-          {
-            error_code = exit.error_code;
-            number_of_tests_run = exit.number_of_tests_run + 1;
-            number_correct = exit.number_correct + 1;
-          }))
-      { error_code = 0; number_of_tests_run = 0; number_correct = 0 }
-      expected_outputs
->>>>>>> 9fcc79a6
 
 (**{1 Running}*)
 
