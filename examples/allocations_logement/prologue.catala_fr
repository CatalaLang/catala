# Prologue : allocations logement

Avant de présenter les textes réglementaires qui régissent le calcul des
allocations logement, il est nécessaire de définir les structures de données
informatiques qui modélisent la situation dont parlent ces textes législatifs.
Vous pouvez passer cette section pour aller directement au textes législatifs
dans les sections suivantes.

## Types de données manipulées par le programme

### Calcul et éligibilité de l'aide personnelle au logement

#### Calcul et éligibilité pour le secteur locatif

```catala-metadata
déclaration énumération TypeBailleur:
  -- BailleurSocial
  -- BailleurPrivé

déclaration structure Bailleur:
  donnée type_bailleur contenu TypeBailleur
  donnée respecte_convention_titre_V contenu booléen
  donnée respecte_convention_titre_II contenu booléen
  donnée construit_amélioré_conditions_l831_1_4 contenu booléen
  donnée acquisition_aides_état_prêt_titre_II_ou_livre_III contenu booléen

déclaration structure Location:
  donnée bailleur contenu Bailleur

déclaration structure InformationsCalculAPLLocatif:
  donnée loyer_principal contenu argent
  donnée bénéficiaire_aide_adulte_ou_enfant_handicapés contenu booléen
  donnée logement_est_chambre contenu booléen
  donnée colocation contenu booléen
  donnée personne_âgées_ou_handicap_adultes_hébergées_onéreux_particuliers
    contenu booléen
  # TODO informatique et juridique: calculer type_aide!
  donnée type_aide contenu TypeAidePersonnelleLogement
  donnée réduction_loyer_solidarité contenu argent
```

#### Calcul et éligibilité pour le secteur accession à la propriété

```catala-metadata
déclaration énumération TypePrêt:
  -- D331_32
  -- D331_63_64
  -- D331_59_8
  -- D331_76_1
  -- Autre

déclaration énumération TitulairePrêt:
  -- Demandeur
  -- VendeurQuandDemandeurAContratLocationAccession

déclaration structure Prêt:
  donnée type_prêt contenu TypePrêt
  donnée date_signature contenu date
  donnée titulaire_prêt contenu TitulairePrêt

déclaration structure Propriétaire:
  donnée prêt contenu Prêt

déclaration énumération TypeTravauxLogementD832_15:
  -- SurLocauxNonHabitation
  -- SurLogementExistant
  -- PasDeTravaux

déclaration énumération TypeTravauxLogementR842_5:
  -- ObjectifDécenceLogement
  -- PrévuDansListeR321_15
  -- AgrandirOuRendreHabitableD331_63
  -- PasDeTravaux

déclaration énumération AmélioréParOccupant:
  -- Oui
  -- Non

déclaration énumération NeufOuAncien:
  -- Neuf
  -- Ancien contenu AmélioréParOccupant

déclaration structure InformationsCalculAPLAccessionPropriété:
  donnée mensualité_principale contenu argent
  donnée date_signature_prêt contenu date
  donnée date_entrée_logement contenu date
  donnée type_travaux_logement contenu TypeTravauxLogementD832_15
  donnée local_habité_première_fois_bénéficiaire contenu booléen
  donnée copropriété contenu booléen
  donnée situation_r822_11_13_17 contenu booléen
  donnée type_prêt contenu TypePrêt
  donnée ancienneté_logement contenu NeufOuAncien

```

#### Calcul et éligibilité pour le secteur logement-foyer

```catala-metadata
déclaration énumération LimiteTranche:
  -- Revenu contenu argent
  -- Infini

déclaration structure TrancheRevenu:
  donnée haut contenu LimiteTranche
  donnée bas contenu argent
  donnée taux contenu décimal

déclaration structure LogementFoyer:
  donnée type contenu TypeLogementFoyer
  donnée date_conventionnement contenu date
  donnée location contenu Location
  donnée remplit_conditions_r832_21 contenu booléen
  donnée pour_jeunes_travailleurs_III_12_loi_1957 contenu booléen

déclaration structure InformationsCalculAPLLogementFoyer:
  donnée équivalence_loyer_éligible contenu argent
```

#### Calcul et éligibilité pour tous les secteurs

```catala-metadata
déclaration énumération PrestationReçue:
  -- AllocationsFamiliales
  -- ComplémentFamilial
  -- AllocationJeuneEnfant
  -- AllocationSoutienFamilial
  -- AllocationSoutienEnfantHandicapé
  -- AllocationAdulteHandicapé

déclaration énumération TypeContratTravail:
  -- CDI
  -- Autres

déclaration énumération ModeOccupation:
  -- Locataire contenu Location
  -- RésidentLogementFoyer contenu LogementFoyer
  -- AccessionPropriétéLocalUsageExclusifHabitation
    contenu Propriétaire
  -- SousLocataire contenu Location
  -- LocationAccession contenu Propriétaire

déclaration énumération ParentOuAutre:
  -- DemandeurOuConjointOuParentOuViaPartsSociétés contenu décimal
  -- Autre

déclaration structure PersonneSousLocation:
  donnée age_personne_sous_location contenu entier
  donnée conforme_article_l442_1 contenu booléen

déclaration énumération LouéOuSousLouéÀDesTiers:
  -- Non
  -- Oui contenu PersonneSousLocation

déclaration structure Logement:
  donnée résidence_principale contenu booléen
  donnée est_ehpad_ou_maison_autonomie_l313_12_asf contenu booléen
  donnée mode_occupation contenu ModeOccupation
  donnée propriétaire contenu ParentOuAutre
  donnée loué_ou_sous_loué_à_des_tiers contenu LouéOuSousLouéÀDesTiers
  donnée usufruit contenu ParentOuAutre
  donnée logement_decent_l89_462 contenu booléen
  donnée loyers_l823_3 contenu argent
  donnée surface_m_carrés contenu entier
  donnée est_ancien_l831_2 contenu booléen
  donnée situé_commune_déséquilibre_l831_2 contenu booléen

déclaration structure EnfantÀCharge:
  donnée identifiant contenu entier
  donnée bénéficie_titre_personnel_aide_personnelle_logement
    contenu booléen
  donnée a_déjà_ouvert_droit_aux_allocations_familiales contenu booléen
  donnée date_de_naissance contenu date
  donnée rémuneration_mensuelle contenu argent
  donnée obligation_scolaire contenu SituationObligationScolaire
  donnée prise_en_charge contenu PriseEnCharge
  donnée âge contenu entier

déclaration énumération Parenté:
  -- Ascendant
  -- Descendant
  -- CollatéralDeuxièmeTroisièmeDegré

déclaration structure ParentÀCharge:
  donnée âge contenu durée
  donnée ressources contenu argent
  donnée ascendant_descendant_collatéral_deuxième_troisième_degré
    contenu booléen
  donnée parenté contenu Parenté
  donnée incapacité_80_pourcent_ou_restriction_emploi contenu booléen
  donnée bénéficiaire_l161_19_l351_8_l643_3_sécu contenu booléen
  donnée titulaire_allocation_personne_âgée contenu booléen

déclaration énumération PersonneÀCharge:
  -- EnfantÀCharge contenu EnfantÀCharge
  -- ParentÀCharge contenu ParentÀCharge

déclaration énumération DateDeNaissanceOuMoisDeGrossesse:
  -- DateDeNaissance contenu date
  -- PremierJourMoisCivilTroisièmeMoisDeGrossesse contenu date

déclaration énumération DateNaissanceTroisièmeOuDernierPlusEnfant:
  -- MoinsDeTroisEnfants
  -- Date contenu DateDeNaissanceOuMoisDeGrossesse

déclaration structure Ménage:
  donnée prestations_reçues contenu collection PrestationReçue
  donnée logement contenu Logement
  donnée personnes_à_charge contenu collection PersonneÀCharge
  donnée nombre_autres_occupants_logement contenu entier
  donnée situation_familiale contenu SituationFamiliale
  donnée condition_rattaché_foyer_fiscal_parent_ifi contenu booléen
  donnée nombre_enfants_à_naître_après_troisième_mois_grossesse
    contenu entier
  donnée enfant_à_naître_après_quatrième_mois_grossesse
    contenu booléen
  donnée date_naissance_troisième_enfant_ou_dernier_si_plus contenu
    DateNaissanceTroisièmeOuDernierPlusEnfant

déclaration structure Patrimoine:
  donnée produisant_revenu_période_r822_3_3_r822_4 contenu argent
  donnée ne_produisant_pas_revenu_période_r822_3_3_r822_4 contenu argent

déclaration structure Demandeur:
  donnée satisfait_conditions_l512_2_code_sécurité_sociale
    contenu booléen
  donnée age_demandeur contenu entier
  donnée date_naissance contenu date
  donnée contrat_de_travail contenu TypeContratTravail
  donnée nationalité contenu Nationalité
  donnée patrimoine contenu Patrimoine

déclaration énumération Nationalité:
  -- Française
  -- Étrangère

déclaration énumération ZoneDHabitation:
  -- Zone1
  -- Zone2
  -- Zone3

déclaration énumération CatégorieCalculAPL:
  -- Location
  -- AccessionPropriété
  -- LogementFoyer

déclaration énumération InformationsCalculAPL:
  -- InfosLocatif contenu InformationsCalculAPLLocatif
  -- InfosLogementFoyer contenu InformationsCalculAPLLogementFoyer
  -- InfosAccessionPropriété contenu
    InformationsCalculAPLAccessionPropriété
```

### Informations concernant l'évaluation des ressources du ménage

```catala-metadata
déclaration structure PersonneVivantHabituellementAuFoyer:
  donnée durée_résidence_durant_période_r_822_3_1 contenu durée
  donnée ressources contenu argent

déclaration énumération PaiementLogementDistinctProfessionnel:
  -- OuiAvecLoyerOuCharges contenu argent
  -- Non
```

### Informations relatives aux impayés de dépense de logement

```catala-metadata
déclaration énumération VersementÀ:
  -- Bailleur
  -- Bénéficiaire
  -- ÉtablissementHabilité

déclaration énumération DépenseLogement:
  -- TotalAnnuelÉchéances contenu argent
  -- Mensualité contenu argent
  -- Loyer contenu argent

déclaration énumération ModeOccupationImpayé:
  -- ImpayéLoyer
  -- ImpayéPrêt
```

## Déclarations des champs d'application

### Éligibilité à l'aide personnelle au logement

```catala-metadata
# TODO informatique (URGENT): créer deux champs d'application différents:
# * ÉligibilitéAidesPersonnellesLogement pour les disposition communes aux trois
#   aides (APL, ALS, ALF)
# * ÉligibilitéAidePersonnaliséeLogement pour les disposition qui concernent
#   uniquement l'APL.


déclaration champ d'application ÉligibilitéAidePersonnelleLogement:
  entrée ménage contenu Ménage
  entrée demandeur contenu Demandeur
  entrée sortie date_ouverture_droits contenu date

  # Différentes conditions pour l'éligibilité
  interne condition_prêt condition dépend de Prêt
  interne condition_nationalité condition
  interne condition_logement_résidence_principale condition
  interne condition_logement_mode_occupation condition
  interne condition_logement_location_tiers condition
  interne condition_logement_bailleur condition
  interne condition_logement_prêt condition
  interne condition_logement_surface_minimale_sans_seuil_m_carrés
    contenu entier
  interne condition_logement_surface condition
  interne condition_non_ouverture_l822_8 condition
  interne condition_non_ouverture_l822_9_decence_logement condition
  interne condition_non_ouverture_l822_10_peuplement_logement condition
  interne condition_peuplement_logement_l822_10 condition
  interne éligibilité_logement condition
  interne prise_en_compte_personne_à_charge condition
    dépend de PersonneÀCharge
  interne personnes_à_charge_prises_en_compte
    contenu collection PersonneÀCharge

  # Autres variables
  interne patrimoine_total_demandeur contenu argent
  interne caractéristiques_prêt_l831_1_1 condition dépend de Prêt
  interne caractéristiques_prêt_l831_1_6 condition dépend de Prêt
  interne nombre_personnes_logement contenu entier
  interne usufruit_ou_propriété_famille contenu booléen
  interne seuil_l822_3_parts_propriété contenu décimal
  interne seuil_l822_3_parts_usufruit contenu décimal
  interne seuil_l822_5_patrimoine contenu argent
  interne patrimoine_pris_en_compte contenu argent
  interne âge_l351_8_1_sécu contenu durée
  interne âge_l161_17_2_sécu contenu durée
  interne plafond_individuel_l815_9_sécu contenu argent

  ouverture_droits_retraite champ d'application OuvertureDroitsRetraite
  sortie éligibilité condition

champ d'application ÉligibilitéAidePersonnelleLogement:
  # TODO informatique et juridique: trouver une meilleur place pour mettre
  # cette conjonction.
  règle éligibilité sous condition
    condition_nationalité et
    condition_logement_mode_occupation et
    éligibilité_logement
  conséquence rempli
```

### Éligibilité aux allocations de logement

```catala-metadata
déclaration énumération ÉligibilitéAllocationLogement:
  -- PasÉligible
  -- AllocationLogementFamiliale
  -- AllocationLogementSociale

déclaration champ d'application ÉligibilitéAllocationLogement:
  entrée date_courante contenu date
  entrée ménage contenu Ménage
  entrée bénéficie_aide_personnelle_logement contenu booléen
  entrée mode_occupation contenu ModeOccupation
  entrée personne_hébergée_centre_soin_l_L162_22_3_sécurité_sociale
    contenu booléen

  interne condition_logement condition

  interne type_travaux_logement contenu TypeTravauxLogementR842_5
  interne éligibilité_allocation_logement_familiale condition
  interne éligibilité_allocation_logement_sociale condition
  interne âge_l841_1_4 contenu durée
  interne durée_l841_1_3 contenu durée

  prestations_familiales champ d'application ÉligibilitéPrestationsFamiliales


  sortie éligibilité contenu ÉligibilitéAllocationLogement
    état l841_2
    état avec_condition_logement

champ d'application ÉligibilitéAllocationLogement:
  # Ici nous instancions le champ d'application d'éligibilité aux prestations
  # familiales pour les besoins de L841-1.
  définition prestations_familiales.date_courante égal à date_courante
  définition prestations_familiales.prestation_courante égal à
    ÉlémentPrestationsFamiliales.AllocationsFamiliales
  # TODO juridique et informatique : adapter quand le code gèrera les outre-
  # mer.
  définition prestations_familiales.résidence égal à Métropole

  définition éligibilité état avec_condition_logement égal à
    si non condition_logement alors
      PasÉligible
    sinon
      éligibilité
```

### Éligibilité à la prime de déménagement

```catala-metadata
déclaration champ d'application ÉligibilitéPrimeDeDéménagement:
  entrée date_emménagement contenu date
  entrée ménage contenu Ménage
  entrée demandeur contenu Demandeur
  entrée date_ouverture_droits contenu date
  entrée dépenses_justifiées_réellement_engagées contenu argent

  interne condition_rang_enfant condition
  interne condition_période_déménagement condition
  interne éligibilité_logement condition
  interne délai_après_emménagement_l823_8_2 contenu durée
  interne plafond_d823_22 contenu argent

  éligibilité_apl champ d'application ÉligibilitéAidePersonnelleLogement
  base_mensuelle_allocations_familiales champ d'application
    BaseMensuelleAllocationsFamiliales

  sortie montant_prime_déménagement contenu argent

champ d'application ÉligibilitéPrimeDeDéménagement:
  définition éligibilité_apl.ménage égal à ménage
  définition éligibilité_apl.demandeur égal à demandeur
  définition éligibilité_apl.date_ouverture_droits égal à
    date_ouverture_droits
  définition base_mensuelle_allocations_familiales.date_courante égal à
    date_ouverture_droits
```

### Prise en compte des ressources pour l'aide personnelle au logement

```catala-metadata
déclaration champ d'application RessourcesAidePersonnelleLogement:
  entrée ressources_demandeur contenu argent
  entrée ressources_conjoint contenu argent
  entrée personnes_vivant_habituellement_foyer contenu
    collection PersonneVivantHabituellementAuFoyer
  entrée demandeur_exerce_activité_rémunérée contenu booléen
  entrée conjoint_exerce_activité_rémunérée contenu booléen
  entrée personnes_à_charge contenu collection PersonneÀCharge
  entrée situation_familiale contenu SituationFamiliale
  entrée mode_occupation contenu ModeOccupation
  entrée condition_âge_bourse_enseignement_supérieur condition
  entrée demandeur_poursuit_des_études condition
  entrée date_demande_ou_reexamen_droit contenu date
  entrée paiement_logement_distinct_professionnel contenu
    PaiementLogementDistinctProfessionnel
  entrée ressources_ménage_arrondies contenu argent
    état base
    état seuil

  interne ressources_personnes_vivant_habituellement_foyer contenu argent
  interne abattement_r_822_8 contenu argent
  interne montant_forfaitaire_r_822_8 contenu argent
  interne abattement_r_822_7 contenu argent
  interne montant_forfaitaire_r_822_7 contenu argent
  interne abattement_r_822_10 contenu argent
  interne ressources_forfaitaires_r822_20 contenu argent

  base_mensuelle_allocations_familiales champ d'application
    BaseMensuelleAllocationsFamiliales

  sortie ressources_prises_en_compte contenu argent
```

### Calcul des contributions sociales s'appliquant à l'aide personnelle au logement

```catala-metadata
déclaration champ d'application ContributionsSocialesAidePersonnelleLogement:
  sortie montant contenu argent dépend de argent

champ d'application ContributionsSocialesAidePersonnelleLogement:
  # TODO juridique: mettre ce bout de code à côté des articles de loi qui le
  # justifient. (Pas de CSG mais la CRDS pour les APL)
  définition montant de aide_finale égal à
    aide_finale *€ 0,5%
```

### Calcul du montant de l'aide personnelle au logement

#### Secteur locatif

```catala-metadata
déclaration champ d'application CalculAidePersonnelleLogementLocatif:
  entrée loyer_principal contenu argent
  entrée ressources_ménage_arrondies contenu argent
  entrée bénéficiaire_aide_adulte_ou_enfant_handicapés
    contenu booléen
  entrée date_courante contenu date
  entrée nombre_personnes_à_charge contenu entier
  entrée situation_familiale_calcul_apl contenu SituationFamilialeCalculAPL
  entrée zone contenu ZoneDHabitation
  entrée logement_est_chambre contenu booléen
  entrée personne_âgées_ou_handicap_adultes_hébergées_onéreux_particuliers
    contenu booléen
  entrée type_aide contenu TypeAidePersonnelleLogement
  entrée colocation contenu booléen
  entrée réduction_loyer_solidarité contenu argent

  interne loyer_éligible contenu argent
  interne taux_loyer_éligible contenu décimal
    état formule
    état arrondi
  interne rapport_loyers contenu décimal
  interne loyer_référence contenu argent
  interne fraction_l832_3 contenu décimal
  interne plafond_dégressivité_d823_16 contenu argent
  interne plafond_suppression_d823_16 contenu argent
  interne montant_forfaitaire_d823_16 contenu argent
  interne montant_minimal_aide_d823_16 contenu argent
  interne abattement_forfaitaire_d823_17 contenu argent
  interne taux_prise_compte_ressources contenu décimal

  sortie montant_forfaitaire_charges_d823_16 contenu argent
  sortie plafond_loyer_d823_16_2 contenu argent
  sortie participation_minimale contenu argent
  sortie taux_composition_familiale contenu décimal
  sortie participation_personnelle contenu argent

  contributions_sociales champ d'application
    ContributionsSocialesAidePersonnelleLogement

  sortie aide_finale contenu argent
    état formule
    état diminué
    état minoration_forfaitaire
    état contributions_sociales_arrondi
    état réduction_loyer_solidarité
    état montant_minimal
```

#### Secteur logement-foyer

```catala-metadata
déclaration champ d'application CalculAidePersonnelleLogementFoyer:
  entrée mode_occupation contenu ModeOccupation
  entrée ressources_ménage_arrondies contenu argent
  entrée nombre_personnes_à_charge contenu entier
  entrée situation_familiale_calcul_apl contenu SituationFamilialeCalculAPL
  entrée zone contenu ZoneDHabitation
  entrée date_courante contenu date
  entrée équivalence_loyer_éligible contenu argent

  contexte condition_2_du_832_25 contenu booléen

<<<<<<< HEAD
  sortie coefficient_multiplicateur_d832_25 contenu argent
  sortie coefficient_r_d832_25 contenu argent
  sortie n_nombre_parts_d832_25 contenu décimal
  sortie équivalence_loyer_éligible contenu argent
=======
  interne coefficient_multiplicateur_d832_25 contenu argent
  interne coefficient_r_d832_25 contenu argent
  interne n_nombre_parts_d832_25 contenu décimal
  interne plafond_équivalence_loyer_éligible contenu argent
>>>>>>> 86bdd7dd
  interne dépense_nette_minimale_d832_27 contenu argent dépend de argent
    état avant_abattement
    état après_abattement
  interne montant_forfaitaire_d832_24 contenu argent
  interne montant_forfaitaire_d832_26 contenu argent
  interne montant_forfaitaire_d832_27 contenu argent
  interne montant_minimal_aide_d823_24 contenu argent
  interne tranches_revenus_d832_26 contenu collection TrancheRevenu

  contributions_sociales champ d'application
    ContributionsSocialesAidePersonnelleLogement

  sortie coefficient_prise_en_charge_d832_25 contenu décimal
    état formule
    état arrondi
    état seuil
  sortie équivalence_minimale_loyer contenu argent
  sortie aide_finale contenu argent
    état formule
    état minoration_forfaitaire
    état abattement
    état contributions_sociales_arrondi
    état montant_minimal
```

#### Secteur accession à la propriété

```catala-metadata
déclaration champ d'application
  CalculAidePersonnelleLogementAccessionPropriété:
  entrée mensualité_principale contenu argent
  entrée ressources_ménage_arrondies contenu argent
  entrée nombre_personnes_à_charge contenu entier
  entrée situation_familiale_calcul_apl contenu SituationFamilialeCalculAPL
  entrée type_travaux_logement contenu TypeTravauxLogementD832_15
  entrée date_signature_prêt contenu date
  entrée local_habité_première_fois_bénéficiaire contenu booléen
  entrée date_entrée_logement contenu date
  entrée copropriété contenu booléen
  entrée situation_r822_11_13_17 contenu booléen
  entrée équivalence_minimale_loyer contenu argent
  entrée zone contenu ZoneDHabitation
  entrée type_prêt contenu TypePrêt
  entrée ancienneté_logement contenu NeufOuAncien
  entrée date_courante contenu date

  interne mensualité_éligible contenu argent
  interne mensualité_minimale contenu argent
  interne plafond_mensualité_d832_10_3 contenu argent
    état base
    état copropriétaires
  interne calcul_plafond_mensualité_d832_10_3 contenu argent dépend de date
  interne n_nombre_parts_d832_11 contenu décimal
  interne coefficient_prise_en_charge_d832_10 contenu décimal
    état formule
    état arrondi
    état seuil
  interne dépense_nette_minimale_d832_10 contenu argent dépend de argent
    état avant_abattement
    état après_abattement
  interne ressources_ménage_avec_d832_18 contenu argent
  interne montant_forfaitaire_charges_d832_10 contenu argent
  interne montant_forfaitaire_d832_10 contenu argent
  interne montant_minimal_aide_d832_10 contenu argent
  interne coefficient_multiplicateur_d832_17_3 contenu décimal
  interne coefficient_multiplicateur_d832_11 contenu argent
  interne coefficient_multiplicateur_d832_18 contenu décimal
  interne montant_limite_tranches_d832_15_1 contenu argent
  interne taux_tranche_inférieure_d832_15_1 contenu décimal
  interne taux_tranche_supérieure_d832_15_1 contenu décimal
  interne taux_francs_vers_euros contenu décimal

  contributions_sociales champ d'application
    ContributionsSocialesAidePersonnelleLogement

  sortie aide_finale contenu argent
    état formule
    état minoration_forfaitaire
    état abattement
    état contributions_sociales_arrondi
    état montant_minimal
```

#### Tous secteurs

```catala-metadata
déclaration champ d'application CalculAidePersonnelleLogement:
  entrée mode_occupation contenu ModeOccupation
  entrée informations_calcul contenu InformationsCalculAPL
  entrée ressources_ménage contenu argent
    état sans_arrondi
    état avec_arrondi
  entrée situation_familiale contenu SituationFamiliale
  entrée nombre_personnes_à_charge contenu entier
  entrée zone contenu ZoneDHabitation
  entrée date_courante contenu date

  interne catégorie_calcul_apl contenu CatégorieCalculAPL
  interne situation_familiale_calcul_apl contenu SituationFamilialeCalculAPL

  locatif champ d'application CalculAidePersonnelleLogementLocatif
  logement_foyer champ d'application CalculAidePersonnelleLogementFoyer
  accession_propriété champ d'application
    CalculAidePersonnelleLogementAccessionPropriété

  sortie aide_finale contenu argent
```

## Calcul du montant de l'allocation logement

### Secteur locatif

```catala-metadata
déclaration structure InfosChangementLogementD842_4:
  donnée ancien_loyer_principal contenu argent
  donnée ancienne_allocation_logement contenu argent

déclaration énumération ChangementLogementD842_4:
  -- Changement contenu InfosChangementLogementD842_4
  -- PasDeChangement


déclaration champ d'application CalculAllocationLogementLocatif:
  # Entrée du sous-champ
  entrée loyer_principal contenu argent
  entrée ressources_ménage_arrondies contenu argent
  entrée bénéficiaire_aide_adulte_ou_enfant_handicapés
    contenu booléen
  entrée date_courante contenu date
  entrée nombre_personnes_à_charge contenu entier
  entrée situation_familiale_calcul_apl contenu SituationFamilialeCalculAPL
  entrée zone contenu ZoneDHabitation
  entrée logement_est_chambre contenu booléen
  entrée personne_âgées_ou_handicap_adultes_hébergées_onéreux_particuliers
    contenu booléen
  entrée type_aide contenu TypeAidePersonnelleLogement
  entrée colocation contenu booléen
  entrée réduction_loyer_solidarité contenu argent

  # Entrées spécifiques
  entrée logement_meublé_d842_2 contenu booléen
  entrée changement_logement_d842_4 contenu ChangementLogementD842_4

  calcul_apl_locatif champ d'application CalculAidePersonnelleLogementLocatif

  sortie aide_finale contenu argent

champ d'application CalculAllocationLogementLocatif:
  définition calcul_apl_locatif.loyer_principal égal à
    loyer_principal
  définition calcul_apl_locatif.ressources_ménage_arrondies égal à
    ressources_ménage_arrondies
  définition calcul_apl_locatif.bénéficiaire_aide_adulte_ou_enfant_handicapés
  égal à
    bénéficiaire_aide_adulte_ou_enfant_handicapés
  définition calcul_apl_locatif.date_courante égal à
    date_courante
  définition calcul_apl_locatif.nombre_personnes_à_charge égal à
    nombre_personnes_à_charge
  définition calcul_apl_locatif.situation_familiale_calcul_apl égal à
    situation_familiale_calcul_apl
  définition calcul_apl_locatif.zone égal à
    zone
  définition calcul_apl_locatif.logement_est_chambre égal à
    logement_est_chambre
  définition
    calcul_apl_locatif.personne_âgées_ou_handicap_adultes_hébergées_onéreux_particuliers
  égal à
    personne_âgées_ou_handicap_adultes_hébergées_onéreux_particuliers
  définition calcul_apl_locatif.type_aide égal à
    type_aide
  définition calcul_apl_locatif.colocation égal à
    colocation
  définition calcul_apl_locatif.réduction_loyer_solidarité égal à
    réduction_loyer_solidarité


  définition aide_finale égal à calcul_apl_locatif.aide_finale
```

### Secteur accession à la propriété

```catala-metadata
déclaration champ d'application CalculAllocationLogementAccessionPropriété:
  entrée ressources_ménage_arrondies contenu argent
    état base
    état seuil
  entrée nombre_personnes_à_charge contenu entier
  entrée situation_familiale_calcul_apl contenu SituationFamilialeCalculAPL
  entrée zone contenu ZoneDHabitation
  entrée date_courante contenu date
  entrée mensualité_principale contenu argent
  entrée situation_r822_11_13_17 contenu booléen
  entrée date_signature_prêt contenu date
  entrée type_travaux_logement contenu TypeTravauxLogementR842_5
  entrée local_habité_première_fois_bénéficiaire contenu booléen
  entrée date_entrée_logement contenu date
  entrée charges_mensuelles_prêt contenu argent

  interne mensualité_éligible contenu argent
  interne montant_forfaitaire_charges contenu argent
  interne mensualité_minimale contenu argent
  interne coefficient_prise_en_charge contenu décimal
  interne plafond_mensualité_d842_6 contenu argent
  interne calcul_plafond_mensualité_d842_6 contenu argent dépend de date
  interne montant_forfaitaire_d842_6 contenu argent
  interne seuil_minimal_dépense_nette_minimale contenu argent
  interne seuil_minimal_ressources_ménage contenu argent
  interne taux_francs_vers_euros contenu décimal
  interne dépense_nette_minimale contenu argent dépend de argent
    état base
    état abattement
  interne montant_minimal_aide_d823_24 contenu argent
  interne montant_forfaitaire_d842_11 contenu argent
  interne montant_forfaitaire_d842_12 contenu argent
  interne coefficient_d842_11 contenu décimal
  interne coefficient_d842_12 contenu décimal

  calcul_apl_logement_foyer champ d'application
    CalculAidePersonnelleLogementFoyer
  contributions_sociales champ d'application
    ContributionsSocialesAidePersonnelleLogement

  sortie allocation_mensuelle contenu argent
    état formule
    état minoration_forfaitaire
    état dépense_nette_minimale
    état contributions_sociales_arrondi
    état montant_minimal

champ d'application CalculAllocationLogementAccessionPropriété:
  définition calcul_apl_logement_foyer.mode_occupation égal à
    # Ici la valeur du mode d'occupation n'a pas de sens puisque l'on est
    # dans le cas d'une accession à la propriété mais on nous demande de
    # calculer des quantités comme si on était en logement foyer. Or il nous
    # faut donner un argument au sous-champ d'application donc on met ici une
    # valeur bidon.
    RésidentLogementFoyer contenu (LogementFoyer {
      -- type: RésidenceSociale
      -- date_conventionnement: |2022-01-01|
      -- pour_jeunes_travailleurs_III_12_loi_1957: faux
      -- location: Location {
        -- bailleur: Bailleur {
          -- type_bailleur: BailleurSocial
          -- respecte_convention_titre_V: vrai
          -- respecte_convention_titre_II: vrai
          -- construit_amélioré_conditions_l831_1_4: vrai
          -- acquisition_aides_état_prêt_titre_II_ou_livre_III: vrai
        }
      }
      -- remplit_conditions_r832_21: faux
    })
  définition calcul_apl_logement_foyer.équivalence_loyer_éligible égal à
    0 € # Valeur par défaut
  définition calcul_apl_logement_foyer.ressources_ménage_arrondies égal à
    ressources_ménage_arrondies
  définition calcul_apl_logement_foyer.nombre_personnes_à_charge égal à
    nombre_personnes_à_charge
  définition calcul_apl_logement_foyer.situation_familiale_calcul_apl égal à
    situation_familiale_calcul_apl
  définition calcul_apl_logement_foyer.zone égal à
    zone
  définition calcul_apl_logement_foyer.date_courante égal à
    date_courante
```

### Secteur logement-foyer

```catala-metadata
déclaration champ d'application CalculAllocationLogementFoyer:
  entrée redevance contenu argent
  entrée logement_foyer contenu LogementFoyer
  entrée ressources_ménage_arrondies contenu argent
  entrée nombre_personnes_à_charge contenu entier
  entrée situation_familiale_calcul_apl contenu SituationFamilialeCalculAPL
  entrée zone contenu ZoneDHabitation
  entrée date_courante contenu date

  interne dépense_nette_minimale contenu argent dépend de argent
  interne montant_minimal_aide_d842_15 contenu argent
  interne montant_forfaitaire_d842_6 contenu argent
  interne coefficient_prise_en_charge contenu décimal
  interne équivalence_loyer contenu argent
  interne montant_forfaitaire_charges contenu argent
  interne loyer_minimal contenu argent

  calcul_apl_logement_foyer champ d'application
    CalculAidePersonnelleLogementFoyer
  contributions_sociales champ d'application
    ContributionsSocialesAidePersonnelleLogement

  sortie allocation_mensuelle contenu argent
    état formule
    état minoration_forfaitaire
    état dépense_nette_minimale
    état redevance
    état contributions_sociales_arrondi
    état montant_minimal

champ d'application CalculAllocationLogementFoyer:
  définition calcul_apl_logement_foyer.mode_occupation égal à
    # TODO informatique: refactoriser calcul_apl_logement_foyer.mode_occupation
    # pour ne garder que LogementFoyer
    RésidentLogementFoyer contenu logement_foyer
  définition calcul_apl_logement_foyer.équivalence_loyer_éligible égal à
    redevance
  définition calcul_apl_logement_foyer.ressources_ménage_arrondies égal à
    ressources_ménage_arrondies
  définition calcul_apl_logement_foyer.nombre_personnes_à_charge égal à
    nombre_personnes_à_charge
  définition calcul_apl_logement_foyer.situation_familiale_calcul_apl égal à
    situation_familiale_calcul_apl
  définition calcul_apl_logement_foyer.zone égal à
    zone
  définition calcul_apl_logement_foyer.date_courante égal à
    date_courante
```

### Date d'ouverture des droits à la retraite

```catala-metadata
déclaration champ d'application OuvertureDroitsRetraite:
  sortie âge_ouverture_droit contenu durée
  entrée date_naissance_assuré contenu date
```

### Quantification des impayés de dépense de logement

```catala-metadata
déclaration champ d'application ImpayéDépenseLogement:
  entrée mode_occupation contenu ModeOccupation
  entrée aide_versée contenu VersementÀ
  entrée montant_apl contenu argent
  entrée montant_charges contenu argent
  entrée dépense_logement contenu DépenseLogement
  entrée montant_dette contenu argent

  interne seuil_impayé_dépense_de_logement contenu argent
  interne mode_occupation_impayé contenu ModeOccupationImpayé
  interne dépense_logement_brute contenu DépenseLogement
  interne dépense_logement_nette contenu DépenseLogement

  sortie montant_impayé contenu argent
```<|MERGE_RESOLUTION|>--- conflicted
+++ resolved
@@ -540,17 +540,10 @@
 
   contexte condition_2_du_832_25 contenu booléen
 
-<<<<<<< HEAD
   sortie coefficient_multiplicateur_d832_25 contenu argent
   sortie coefficient_r_d832_25 contenu argent
   sortie n_nombre_parts_d832_25 contenu décimal
-  sortie équivalence_loyer_éligible contenu argent
-=======
-  interne coefficient_multiplicateur_d832_25 contenu argent
-  interne coefficient_r_d832_25 contenu argent
-  interne n_nombre_parts_d832_25 contenu décimal
-  interne plafond_équivalence_loyer_éligible contenu argent
->>>>>>> 86bdd7dd
+  sortie plafond_équivalence_loyer_éligible contenu argent
   interne dépense_nette_minimale_d832_27 contenu argent dépend de argent
     état avant_abattement
     état après_abattement
