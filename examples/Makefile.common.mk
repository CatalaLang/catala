--- conflicted
+++ resolved
@@ -16,11 +16,7 @@
 
 #> SCOPE=<ScopeName> <target_file>.run	: Runs the interpeter for the scope of the file
 %.run: %.catala_$(CATALA_LANG)
-<<<<<<< HEAD
 	$(CATALA) Makefile $<
-=======
-	@$(CATALA) Makefile $<
->>>>>>> ceed5c06
 	$(CATALA) \
 		Interpret \
 		-s $(SCOPE) \
@@ -28,11 +24,7 @@
 
 #> <target_file>.ml			: Compiles the file to OCaml
 %.ml: %.catala_$(CATALA_LANG)
-<<<<<<< HEAD
 	$(CATALA) Makefile $<
-=======
-	@$(CATALA) Makefile $<
->>>>>>> ceed5c06
 	$(CATALA) \
 		OCaml \
 		$<
@@ -45,18 +37,13 @@
 		LaTeX \
 		$<
 
-<<<<<<< HEAD
-%.html: %.catala_$(CATALA_LANG) 
-	$(CATALA) Makefile $<
-=======
 #> <target_file>.pdf			: Weaves the file to PDF (via LaTeX)
 %.pdf: %.tex
 	cd $(@D) && $(LATEXMK) -g -pdf -halt-on-error -shell-escape $(%F)
 
 #> <target_file>.html			: Weaves the file to HTML
 %.html: %.catala_$(CATALA_LANG)
-	@$(CATALA) Makefile $<
->>>>>>> ceed5c06
+	$(CATALA) Makefile $<
 	$(CATALA) \
 	--wrap \
 	HTML \
