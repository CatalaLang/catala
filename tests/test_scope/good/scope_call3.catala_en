--- conflicted
+++ resolved
@@ -43,11 +43,7 @@
      7 │   definition f of x equals (output of RentComputation).f of x
        │                             ‾‾‾‾‾‾‾‾‾‾‾‾‾‾‾‾‾‾‾‾‾‾‾‾‾
     
-<<<<<<< HEAD
-[LOG]     ≔  RentComputation.direct.output: { "f" = <function>}_RentComputation
-=======
-[LOG]     ≔  RentComputation.direct.output: { RentComputation f = λ (param0: integer) → { RentComputation f = λ (x: integer) → error_empty ⟨true ⊢ (λ (x1: integer) → error_empty ⟨true ⊢ x1 + 1⟩) (x + 1)⟩; }. f param0; }
->>>>>>> 2a43929d
+[LOG]     ≔  RentComputation.direct.output: { RentComputation f = <function>; }
 [LOG]   ←  RentComputation.direct
 [LOG]   →  RentComputation.f
 [LOG]     ≔  RentComputation.f.input0: 1
@@ -77,25 +73,25 @@
            error_empty
              ⟨true
               ⊢ (let result : RentComputation =
-                   (λ (RentComputation_in: RentComputation_in) →
-                    let g : integer → integer =
-                      λ (x1: integer) →
-                      error_empty ⟨true ⊢ x1 + 1⟩
-                    in
-                    let f : integer → integer =
-                      λ (x1: integer) →
-                      error_empty ⟨true ⊢ g (x1 + 1)⟩
-                    in
-                    { RentComputation f = f; })
-                     {RentComputation_in}
-                 in
-                 let result1 : RentComputation =
-                   { RentComputation
-                     f = λ (param0: integer) → result.f param0;
-                   }
-                 in
-                 if true then result1 else result1).
-                  f
-                  x⟩
+                     (λ (RentComputation_in: RentComputation_in) →
+                      let g : integer → integer =
+                        λ (x1: integer) →
+                        error_empty ⟨true ⊢ x1 + 1⟩
+                      in
+                      let f : integer → integer =
+                        λ (x1: integer) →
+                        error_empty ⟨true ⊢ g (x1 + 1)⟩
+                      in
+                      { RentComputation f = f; })
+                       {RentComputation_in}
+                   in
+                   let result1 : RentComputation =
+                     { RentComputation
+                       f = λ (param0: integer) → result.f param0;
+                     }
+                   in
+                   if true then result1 else result1).
+                    f
+                    x⟩
 [RESULT] result = 3
 ```