```catala
declaration scope HousingComputation:
  output f content integer depends on integer
  output result content integer

scope HousingComputation:
  definition f of x equals (output of RentComputation).f of x
  definition result equals f of 1

declaration scope RentComputation:
  internal g content integer depends on integer
  output f content integer depends on integer

scope RentComputation:
  definition g of x equals x + 1
  definition f of x equals g of (x + 1)
```

```catala-test-inline
$ catala Interpret -t -s HousingComputation
[LOG] ≔  HousingComputation.f: <function>
[LOG] ☛ Definition applied:
 ┌─⯈ tests/test_scope/good/scope_call3.catala_en:8.13-19:
 └─┐
 8 │   definition result equals f of 1
   │              ‾‾‾‾‾‾

[LOG] →  HousingComputation.f
[LOG]   ≔  HousingComputation.f.input0: 1
[LOG]   ☛ Definition applied:
   ┌─⯈ tests/test_scope/good/scope_call3.catala_en:7.13-14:
   └─┐
   7 │   definition f of x equals (output of RentComputation).f of x
     │              ‾
  
[LOG]   →  RentComputation.direct
[LOG]     ≔  RentComputation.direct.input: RentComputation_in {  }
[LOG]     ≔  RentComputation.g: <function>
[LOG]     ≔  RentComputation.f: <function>
[LOG]     ☛ Definition applied:
     ┌─⯈ tests/test_scope/good/scope_call3.catala_en:7.28-53:
     └─┐
     7 │   definition f of x equals (output of RentComputation).f of x
       │                             ‾‾‾‾‾‾‾‾‾‾‾‾‾‾‾‾‾‾‾‾‾‾‾‾‾
    
[LOG]     ≔  RentComputation.direct.output: RentComputation { "f"= λ (param0: integer) → RentComputation { "f"= λ (param01: integer) → error_empty ⟨true ⊢ λ (param02: integer) → error_empty ⟨true ⊢ param02 +! 1⟩ param01 +! 1⟩ }."f" param0 }
[LOG]   ←  RentComputation.direct
[LOG]   →  RentComputation.f
[LOG]     ≔  RentComputation.f.input0: 1
[LOG]     ☛ Definition applied:
     ┌─⯈ tests/test_scope/good/scope_call3.catala_en:16.13-14:
     └──┐
     16 │   definition f of x equals g of (x + 1)
        │              ‾
    
[LOG]     →  RentComputation.g
[LOG]       ≔  RentComputation.g.input0: 2
[LOG]       ☛ Definition applied:
       ┌─⯈ tests/test_scope/good/scope_call3.catala_en:15.13-14:
       └──┐
       15 │   definition g of x equals x + 1
          │              ‾
      
[LOG]       ≔  RentComputation.g.output: 3
[LOG]     ←  RentComputation.g
[LOG]     ≔  RentComputation.f.output: 3
[LOG]   ←  RentComputation.f
[LOG]   ≔  HousingComputation.f.output: 3
[LOG] ←  HousingComputation.f
[LOG] ≔  HousingComputation.result: 3
[RESULT] Computation successful! Results:
[RESULT] f =
           λ (param0: integer) → error_empty
             ⟨true ⊢
               let result : RentComputation {"f": integer → integer} =
                 λ (RentComputation_in: RentComputation_in {}) →
                   let g : integer → integer = error_empty
                     (λ (param01: integer) → error_empty
                        ⟨true ⊢ param01 +! 1⟩) in
                   let f : integer → integer = error_empty
                     (λ (param01: integer) → error_empty
                        ⟨true ⊢ g param01 +! 1⟩) in
                   RentComputation { "f"= f } RentComputation_in {  } in
                 let result1 : RentComputation {"f": integer → integer} =
                   RentComputation { "f"=
<<<<<<< HEAD
                     λ (param1: integer) → result."f" param1 } in
                 if true then result1 else result1."f" param⟩
=======
                     λ (param01: integer) → result."f" param01 } in
                 if true then result1 else ∅ ."f" param0⟩
>>>>>>> b9e2c6cf
[RESULT] result = 3
```<|MERGE_RESOLUTION|>--- conflicted
+++ resolved
@@ -83,12 +83,7 @@
                    RentComputation { "f"= f } RentComputation_in {  } in
                  let result1 : RentComputation {"f": integer → integer} =
                    RentComputation { "f"=
-<<<<<<< HEAD
-                     λ (param1: integer) → result."f" param1 } in
-                 if true then result1 else result1."f" param⟩
-=======
                      λ (param01: integer) → result."f" param01 } in
-                 if true then result1 else ∅ ."f" param0⟩
->>>>>>> b9e2c6cf
+                 if true then result1 else result1."f" param0⟩
 [RESULT] result = 3
 ```