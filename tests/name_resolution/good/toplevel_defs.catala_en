--- conflicted
+++ resolved
@@ -132,40 +132,22 @@
   switch a4:
   | ENone _ →
     if true:
-<<<<<<< HEAD
-      temp_a_13 = ESome glob3_1 ¤44.00 + 100.
-    else:
-      temp_a_13 = ENone ()
-  | ESome x_15 →
-    temp_a_13 = ESome x_15;
-  switch handle_exceptions [temp_a_13]:
-  | ENone __16 →
+      a3 = ESome glob3 ¤44.00 + 100.
+    else:
+      a3 = ENone ()
+  | ESome x →
+    a3 = ESome x;
+  a4 : option decimal = handle_exceptions [a3];
+  switch a4:
+  | ENone _ →
     if false:
-      temp_a_12 = ENone ()
-    else:
-      temp_a_12 = ENone ()
-  | ESome x_17 →
-    temp_a_12 = ESome x_17;
-  switch temp_a_12:
-  | ENone __18 →
-=======
-      a3 = ESome glob3 ¤44.00 + 100.
-      else:
-        a3 = ENone ()
-  | ESome x →
-    a3 = ESome x;
-  a5 : option decimal = handle_exceptions [a3];
-  switch a5:
-  | ENone _ →
-    if false:
-      a2 = ENone ()
-      else:
-        a2 = ENone ()
+      a2 = ENone ()
+    else:
+      a2 = ENone ()
   | ESome x →
     a2 = ESome x;
   switch a2:
   | ENone _ →
->>>>>>> 78eaa164
     fatal NoValue
   | ESome arg →
     a1 = arg;
@@ -181,40 +163,22 @@
   switch a4:
   | ENone _ →
     if true:
-<<<<<<< HEAD
-      temp_a_24 = ESome 50. + glob4_2 ¤44.00 55.
-    else:
-      temp_a_24 = ENone ()
-  | ESome x_26 →
-    temp_a_24 = ESome x_26;
-  switch handle_exceptions [temp_a_24]:
-  | ENone __27 →
+      a3 = ESome 50. + glob4 ¤44.00 55.
+    else:
+      a3 = ENone ()
+  | ESome x →
+    a3 = ESome x;
+  a4 : option decimal = handle_exceptions [a3];
+  switch a4:
+  | ENone _ →
     if false:
-      temp_a_23 = ENone ()
-    else:
-      temp_a_23 = ENone ()
-  | ESome x_28 →
-    temp_a_23 = ESome x_28;
-  switch temp_a_23:
-  | ENone __29 →
-=======
-      a3 = ESome 50. + glob4 ¤44.00 55.
-      else:
-        a3 = ENone ()
-  | ESome x →
-    a3 = ESome x;
-  a5 : option decimal = handle_exceptions [a3];
-  switch a5:
-  | ENone _ →
-    if false:
-      a2 = ENone ()
-      else:
-        a2 = ENone ()
+      a2 = ENone ()
+    else:
+      a2 = ENone ()
   | ESome x →
     a2 = ESome x;
   switch a2:
   | ENone _ →
->>>>>>> 78eaa164
     fatal NoValue
   | ESome arg →
     a1 = arg;
@@ -230,40 +194,22 @@
   switch a4:
   | ENone _ →
     if true:
-<<<<<<< HEAD
-      temp_a_35 = ESome glob5_5 + 1.
-    else:
-      temp_a_35 = ENone ()
-  | ESome x_37 →
-    temp_a_35 = ESome x_37;
-  switch handle_exceptions [temp_a_35]:
-  | ENone __38 →
+      a3 = ESome glob5 + 1.
+    else:
+      a3 = ENone ()
+  | ESome x →
+    a3 = ESome x;
+  a4 : option decimal = handle_exceptions [a3];
+  switch a4:
+  | ENone _ →
     if false:
-      temp_a_34 = ENone ()
-    else:
-      temp_a_34 = ENone ()
-  | ESome x_39 →
-    temp_a_34 = ESome x_39;
-  switch temp_a_34:
-  | ENone __40 →
-=======
-      a3 = ESome glob5 + 1.
-      else:
-        a3 = ENone ()
-  | ESome x →
-    a3 = ESome x;
-  a5 : option decimal = handle_exceptions [a3];
-  switch a5:
-  | ENone _ →
-    if false:
-      a2 = ENone ()
-      else:
-        a2 = ENone ()
+      a2 = ENone ()
+    else:
+      a2 = ENone ()
   | ESome x →
     a2 = ESome x;
   switch a2:
   | ENone _ →
->>>>>>> 78eaa164
     fatal NoValue
   | ESome arg →
     a1 = arg;
@@ -279,40 +225,22 @@
   switch a4:
   | ENone _ →
     if true:
-<<<<<<< HEAD
-      temp_a_56 = ESome glob1_1 * glob1_1
-    else:
-      temp_a_56 = ENone ()
-  | ESome x_58 →
-    temp_a_56 = ESome x_58;
-  switch handle_exceptions [temp_a_56]:
-  | ENone __59 →
+      a3 = ESome glob1 * glob1
+    else:
+      a3 = ENone ()
+  | ESome x →
+    a3 = ESome x;
+  a4 : option decimal = handle_exceptions [a3];
+  switch a4:
+  | ENone _ →
     if false:
-      temp_a_55 = ENone ()
-    else:
-      temp_a_55 = ENone ()
-  | ESome x_60 →
-    temp_a_55 = ESome x_60;
-  switch temp_a_55:
-  | ENone __61 →
-=======
-      a3 = ESome glob1 * glob1
-      else:
-        a3 = ENone ()
-  | ESome x →
-    a3 = ESome x;
-  a5 : option decimal = handle_exceptions [a3];
-  switch a5:
-  | ENone _ →
-    if false:
-      a2 = ENone ()
-      else:
-        a2 = ENone ()
+      a2 = ENone ()
+    else:
+      a2 = ENone ()
   | ESome x →
     a2 = ESome x;
   switch a2:
   | ENone _ →
->>>>>>> 78eaa164
     fatal NoValue
   | ESome arg →
     a1 = arg;
@@ -325,40 +253,22 @@
   switch b4:
   | ENone _ →
     if true:
-<<<<<<< HEAD
-      temp_b_47 = ESome glob2_8
-    else:
-      temp_b_47 = ENone ()
-  | ESome x_49 →
-    temp_b_47 = ESome x_49;
-  switch handle_exceptions [temp_b_47]:
-  | ENone __50 →
-    if false:
-      temp_b_46 = ENone ()
-    else:
-      temp_b_46 = ENone ()
-  | ESome x_51 →
-    temp_b_46 = ESome x_51;
-  switch temp_b_46:
-  | ENone __52 →
-=======
       b3 = ESome glob2
-      else:
-        b3 = ENone ()
+    else:
+      b3 = ENone ()
   | ESome x →
     b3 = ESome x;
-  b5 : option A {y: bool; z: decimal} = handle_exceptions [b3];
-  switch b5:
+  b4 : option A {y: bool; z: decimal} = handle_exceptions [b3];
+  switch b4:
   | ENone _ →
     if false:
       b2 = ENone ()
-      else:
-        b2 = ENone ()
+    else:
+      b2 = ENone ()
   | ESome x →
     b2 = ESome x;
   switch b2:
   | ENone _ →
->>>>>>> 78eaa164
     fatal NoValue
   | ESome arg →
     b1 = arg;
@@ -556,7 +466,7 @@
     else:
         x = a4
         a3 = (x)
-    a5 = (handle_exceptions(
+    a4 = (handle_exceptions(
               [SourcePosition(
                    filename="tests/name_resolution/good/toplevel_defs.catala_en",
                    start_line=53, start_column=24,
@@ -564,13 +474,13 @@
                    law_headings=["Test toplevel function defs"])],
               [a3]
           ))
-    if a5 is None:
+    if a4 is None:
         if False:
             a2 = (None)
         else:
             a2 = (None)
     else:
-        x = a5
+        x = a4
         a2 = (x)
     if a2 is None:
         raise NoValue(SourcePosition(
@@ -596,7 +506,7 @@
     else:
         x = a4
         a3 = (x)
-    a5 = (handle_exceptions(
+    a4 = (handle_exceptions(
               [SourcePosition(
                    filename="tests/name_resolution/good/toplevel_defs.catala_en",
                    start_line=74, start_column=24,
@@ -604,13 +514,13 @@
                    law_headings=["Test function def with two args"])],
               [a3]
           ))
-    if a5 is None:
+    if a4 is None:
         if False:
             a2 = (None)
         else:
             a2 = (None)
     else:
-        x = a5
+        x = a4
         a2 = (x)
     if a2 is None:
         raise NoValue(SourcePosition(
@@ -634,7 +544,7 @@
     else:
         x = a4
         a3 = (x)
-    a5 = (handle_exceptions(
+    a4 = (handle_exceptions(
               [SourcePosition(
                    filename="tests/name_resolution/good/toplevel_defs.catala_en",
                    start_line=98, start_column=24,
@@ -642,13 +552,13 @@
                    law_headings=["Test inline defs in toplevel defs"])],
               [a3]
           ))
-    if a5 is None:
+    if a4 is None:
         if False:
             a2 = (None)
         else:
             a2 = (None)
     else:
-        x = a5
+        x = a4
         a2 = (x)
     if a2 is None:
         raise NoValue(SourcePosition(
@@ -672,7 +582,7 @@
     else:
         x = a4
         a3 = (x)
-    a5 = (handle_exceptions(
+    a4 = (handle_exceptions(
               [SourcePosition(
                    filename="tests/name_resolution/good/toplevel_defs.catala_en",
                    start_line=18, start_column=24,
@@ -680,13 +590,13 @@
                    law_headings=["Test basic toplevel values defs"])],
               [a3]
           ))
-    if a5 is None:
+    if a4 is None:
         if False:
             a2 = (None)
         else:
             a2 = (None)
     else:
-        x = a5
+        x = a4
         a2 = (x)
     if a2 is None:
         raise NoValue(SourcePosition(
@@ -707,7 +617,7 @@
     else:
         x = b4
         b3 = (x)
-    b5 = (handle_exceptions(
+    b4 = (handle_exceptions(
               [SourcePosition(
                    filename="tests/name_resolution/good/toplevel_defs.catala_en",
                    start_line=19, start_column=24,
@@ -715,13 +625,13 @@
                    law_headings=["Test basic toplevel values defs"])],
               [b3]
           ))
-    if b5 is None:
+    if b4 is None:
         if False:
             b2 = (None)
         else:
             b2 = (None)
     else:
-        x = b5
+        x = b4
         b2 = (x)
     if b2 is None:
         raise NoValue(SourcePosition(
