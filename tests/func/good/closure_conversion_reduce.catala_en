
# Article

```catala
declaration scope S:
   input x content list of integer
   output y content integer

scope S:
  definition y equals
    content of potential_max among x such that potential_max is minimum or if list empty then -1
```



```catala-test-inline
$ catala Typecheck --check-invariants
┌─[RESULT]─
│ All invariant checks passed
└─
┌─[RESULT]─
│ Typechecking successful!
└─
```

```catala-test-inline
$ catala Lcalc -s S -O --closure-conversion
let scope S (S_in: S_in {x_in: list of integer}): S {y: integer} =
  let get x : list of integer = S_in.x_in in
  let set y : integer =
    (reduce
       (closure_y, to_closure_env ())
       (-1, -1)
       map (closure_y, to_closure_env ()) x).0
  in
  return { S y = y; }
```

The next test of closure conversion should give the same results, it checks that
`-O` is correctly implied by `--closure-conversion`
The detection of closures that should not be converted because they are arguments
to reduce or other special operators relies on pattern matching the special
operator and its EAbs argument. However without exceptions on, because the
lcalc translation pass is not optimized and produces more options than needed,
the closures that are arguments to special operators are let-bound with an
option. This let-binding is reduced by partial evaluation, which is why the test
with optimizations on passes.

```catala-test-inline
$ catala Lcalc -s S --closure-conversion
let scope S (S_in: S_in {x_in: list of integer}): S {y: integer} =
  let get x : list of integer = S_in.x_in in
  let set y : integer =
    match
<<<<<<< HEAD
      (match
         (handle_exceptions
            [
              match (handle_exceptions []) with
              | ENone →
                if true then
                  ESome
                    (let weights : list of (integer, integer) =
                       map (let y :
                                (closure_env, integer) → (integer, integer)
                                =
                              closure_y
                            in
                            (y, to_closure_env ()))
                         x
                     in
                     reduce
                       let y :
                           (closure_env, (integer, integer),
                             (integer, integer)) → (integer, integer) =
                         closure_y
                       in
                       (y, to_closure_env ())
                       let potential_max : integer = -1 in
                       (potential_max,
                         let potential_max1 : integer = potential_max in
                         potential_max1)
                       weights).0
                else ENone ()
              | ESome x → ESome x
            ])
       with
       | ENone → if false then ENone () else ENone ()
       | ESome x → ESome x)
=======
      (ESome
         (let weights : list of (integer, integer) =
            map (λ (potential_max: integer) →
                 (potential_max,
                   let potential_max1 : integer = potential_max in
                   potential_max1))
              x
          in
          reduce
            (λ (x1: (integer, integer)) (x2: (integer, integer)) →
             if x1.1 < x2.1 then x1 else x2)
            let potential_max : integer = -1 in
            (potential_max,
              let potential_max1 : integer = potential_max in
              potential_max1)
            weights).0)
>>>>>>> 8e8b8827
    with
    | ENone → error NoValue
    | ESome arg → arg
  in
  return { S y = y; }
```<|MERGE_RESOLUTION|>--- conflicted
+++ resolved
@@ -25,11 +25,11 @@
 
 ```catala-test-inline
 $ catala Lcalc -s S -O --closure-conversion
-let scope S (S_in: S_in {x_in: list of integer}): S {y: integer} =
-  let get x : list of integer = S_in.x_in in
+let scope S (s_in: S_in {x_in: list of integer}): S {y: integer} =
+  let get x : list of integer = s_in.x_in in
   let set y : integer =
     (reduce
-       (closure_y, to_closure_env ())
+       (closure_y1, to_closure_env ())
        (-1, -1)
        map (closure_y, to_closure_env ()) x).0
   in
@@ -48,63 +48,30 @@
 
 ```catala-test-inline
 $ catala Lcalc -s S --closure-conversion
-let scope S (S_in: S_in {x_in: list of integer}): S {y: integer} =
-  let get x : list of integer = S_in.x_in in
+let scope S (s_in: S_in {x_in: list of integer}): S {y: integer} =
+  let get x : list of integer = s_in.x_in in
   let set y : integer =
     match
-<<<<<<< HEAD
-      (match
-         (handle_exceptions
-            [
-              match (handle_exceptions []) with
-              | ENone →
-                if true then
-                  ESome
-                    (let weights : list of (integer, integer) =
-                       map (let y :
-                                (closure_env, integer) → (integer, integer)
-                                =
-                              closure_y
-                            in
-                            (y, to_closure_env ()))
-                         x
-                     in
-                     reduce
-                       let y :
-                           (closure_env, (integer, integer),
-                             (integer, integer)) → (integer, integer) =
-                         closure_y
-                       in
-                       (y, to_closure_env ())
-                       let potential_max : integer = -1 in
-                       (potential_max,
-                         let potential_max1 : integer = potential_max in
-                         potential_max1)
-                       weights).0
-                else ENone ()
-              | ESome x → ESome x
-            ])
-       with
-       | ENone → if false then ENone () else ENone ()
-       | ESome x → ESome x)
-=======
       (ESome
          (let weights : list of (integer, integer) =
-            map (λ (potential_max: integer) →
-                 (potential_max,
-                   let potential_max1 : integer = potential_max in
-                   potential_max1))
+            map (let y : (closure_env, integer) → (integer, integer) =
+                   closure_y
+                 in
+                 (y, to_closure_env ()))
               x
           in
           reduce
-            (λ (x1: (integer, integer)) (x2: (integer, integer)) →
-             if x1.1 < x2.1 then x1 else x2)
+            let y :
+                (closure_env, (integer, integer), (integer, integer)) →
+                  (integer, integer) =
+              closure_y1
+            in
+            (y, to_closure_env ())
             let potential_max : integer = -1 in
             (potential_max,
               let potential_max1 : integer = potential_max in
               potential_max1)
             weights).0)
->>>>>>> 8e8b8827
     with
     | ENone → error NoValue
     | ESome arg → arg
